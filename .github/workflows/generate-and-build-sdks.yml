name: Generate and Build SDKs

on:
  workflow_call:
    inputs:
      xapi_version:
        required: true
        type: string

jobs:
  generate-sdk-sources:
    name: Generate SDK sources
    runs-on: ubuntu-20.04
    steps:
      - name: Checkout code
        uses: actions/checkout@v4

      - name: Setup XenAPI environment
        uses: ./.github/workflows/setup-xapi-environment
        with:
          xapi_version: ${{ inputs.xapi_version }}

      - name: Generate SDKs
        shell: bash
        run: opam exec -- make sdk

<<<<<<< HEAD
      - name: Run CI for SDKs
        uses: ./.github/workflows/sdk-ci
=======
      - name: Store C SDK source
        uses: actions/upload-artifact@v4
        with:
          name: SDK_Source_C
          path: |
            _build/install/default/xapi/sdk/c/*
            !_build/install/default/xapi/sdk/c/dune
>>>>>>> 4dd83517

      - name: Store C# SDK source
        uses: actions/upload-artifact@v4
        with:
          name: SDK_Source_CSharp
          path: _build/install/default/xapi/sdk/csharp/*

      - name: Store PowerShell SDK source
        uses: actions/upload-artifact@v4
        with:
          name: SDK_Source_PowerShell
          path: _build/install/default/xapi/sdk/powershell/*

      - name: Trim dune cache
        run: opam exec -- dune cache trim --size=2GiB

  build-c-sdk:
    name: Build C SDK
    runs-on: ubuntu-latest
    needs: generate-sdk-sources
    steps:
      - name: Install dependencies
        run: sudo apt-get install libxml2-dev

      - name: Retrieve C SDK source
        uses: actions/download-artifact@v4
        with:
          name: SDK_Source_C
          path: source/

      - name: Build C SDK
        shell: bash
        run: make -C source

      - name: Store C SDK
        uses: actions/upload-artifact@v4
        with:
          name: SDK_Artifacts_C
          path: |
            source/*
            !source/src/*.o

  build-csharp-sdk:
    name: Build C# SDK
    runs-on: windows-2022
    needs: generate-sdk-sources
    steps:
      - name: Strip 'v' prefix from xapi version
        shell: pwsh
        run: echo "XAPI_VERSION_NUMBER=$("${{ inputs.xapi_version }}".TrimStart('v'))" | Out-File -FilePath $env:GITHUB_ENV -Encoding utf8 -Append

      - name: Retrieve C# SDK source
        uses: actions/download-artifact@v4
        with:
          name: SDK_Source_CSharp
          path: source/

      - name: Build C# SDK
        shell: pwsh
        run: |
          dotnet build source/src `
          --disable-build-servers `
          --configuration Release `
          -p:Version=${{ env.XAPI_VERSION_NUMBER }}-prerelease-unsigned `
          --verbosity=normal

      - name: Store C# SDK
        uses: actions/upload-artifact@v4
        with:
          name: SDK_Binaries_CSharp
          path: source/src/bin/Release/XenServer.NET.${{ env.XAPI_VERSION_NUMBER }}-prerelease-unsigned.nupkg

  build-powershell-5x-sdk:
    name: Build PowerShell 5.x SDK (.NET Framework 4.5)
    needs: build-csharp-sdk
    # PowerShell SDK for PowerShell 5.x needs to run on windows-2019 because
    # windows-2022 doesn't contain .NET Framework 4.x dev tools
    runs-on: windows-2019
    steps:
      - name: Strip 'v' prefix from xapi version
        shell: pwsh
        run: echo "XAPI_VERSION_NUMBER=$("${{ inputs.xapi_version }}".TrimStart('v'))" | Out-File -FilePath $env:GITHUB_ENV -Encoding utf8 -Append

      - name: Retrieve PowerShell SDK source
        uses: actions/download-artifact@v4
        with:
          name: SDK_Source_PowerShell
          path: source/

      - name: Retrieve C# SDK binaries
        uses: actions/download-artifact@v4
        with:
          name: SDK_Binaries_CSharp
          path: csharp/

      # Following needed for restoring packages
      # when calling dotnet add package
      - name: Set up dotnet CLI (.NET 6.0 and 8.0)
        uses: actions/setup-dotnet@v4
        with:
          dotnet-version: |
            6
            8

      - name: Setup project and dotnet CLI
        shell: pwsh
        run: |
          dotnet nuget add source --name local ${{ github.workspace }}\csharp
          dotnet add source/src package XenServer.NET --version ${{ env.XAPI_VERSION_NUMBER }}-prerelease-unsigned

      - name: Build PowerShell SDK (.NET Framework 4.5)
        shell: pwsh
        run: |
          dotnet build source/src/XenServerPowerShell.csproj `
             --disable-build-servers `
             --configuration Release `
             -p:Version=${{ env.XAPI_VERSION_NUMBER }}-prerelease-unsigned `
             -p:TargetFramework=net45 `
             --verbosity=normal`

      - name: Update SDK and PS versions in "XenServerPSModule.psd1"
        shell: pwsh
        run: |
          (Get-Content "source\XenServerPSModule.psd1") -replace "@SDK_VERSION@","${{ env.XAPI_VERSION_NUMBER }}" | Set-Content -Path "source\XenServerPSModule.psd1"
          (Get-Content "source\XenServerPSModule.psd1") -replace "@PS_VERSION@","5.0" | Set-Content -Path "source\XenServerPSModule.psd1"

      - name: Move binaries to destination folder
        shell: pwsh
        run: |
          New-Item -Path "." -Name "output" -ItemType "directory"
          Copy-Item -Verbose "source\README_51.md" -Destination "output"  -Force
          Copy-Item -Verbose "source\LICENSE" -Destination "output" -Force
          Copy-Item -Path "source\src\bin\Release\net45\*" -Include "*.dll" "output\"
          Get-ChildItem -Path "source" |`
          Where-Object { $_.Extension -eq ".ps1" -or $_.Extension -eq ".ps1xml" -or $_.Extension -eq ".psd1" -or $_.Extension -eq ".txt"  } |`
          ForEach-Object -Process { Copy-Item -Verbose $_.FullName -Destination "output" }

      - name: Store PowerShell SDK (.NET Framework 4.5)
        uses: actions/upload-artifact@v4
        with:
          name: SDK_Binaries_XenServerPowerShell_NET45
          path: output/**/*

  build-powershell-7x-sdk:
    name: Build PowerShell 7.x SDK
    strategy:
      fail-fast: false
      matrix:
        dotnet: ["6", "8"]
    needs: build-csharp-sdk
    runs-on: windows-2022

    steps:
      - name: Strip 'v' prefix from xapi version
        shell: pwsh
        run: echo "XAPI_VERSION_NUMBER=$("${{ inputs.xapi_version }}".TrimStart('v'))" | Out-File -FilePath $env:GITHUB_ENV -Encoding utf8 -Append

      - name: Retrieve PowerShell SDK source
        uses: actions/download-artifact@v4
        with:
          name: SDK_Source_PowerShell
          path: source/

      - name: Retrieve C# SDK binaries
        uses: actions/download-artifact@v4
        with:
          name: SDK_Binaries_CSharp
          path: csharp/

      - name: Set up dotnet CLI (.NET ${{ matrix.dotnet }})
        uses: actions/setup-dotnet@v4
        with:
          dotnet-version: ${{ matrix.dotnet }}

      - name: Setup project and NuGet source
        shell: pwsh
        run: |
          dotnet nuget add source --name local ${{ github.workspace }}\csharp
          dotnet add source/src package XenServer.NET --version ${{ env.XAPI_VERSION_NUMBER }}-prerelease-unsigned

      - name: Build PowerShell SDK (.NET ${{ matrix.dotnet }})
        shell: pwsh
        run: |
          dotnet build source/src/XenServerPowerShell.csproj `
             --disable-build-servers `
             --configuration Release `
             -p:Version=${{ env.XAPI_VERSION_NUMBER }}-prerelease-unsigned `
             -p:TargetFramework=net${{ matrix.dotnet }}.0 `
             --verbosity=normal`

      - name: Update SDK and PS versions in "XenServerPSModule.psd1"
        shell: pwsh
        run: |
          (Get-Content "source\XenServerPSModule.psd1") -replace "@SDK_VERSION@","${{ env.XAPI_VERSION_NUMBER }}" | Set-Content -Path "source\XenServerPSModule.psd1"
          (Get-Content "source\XenServerPSModule.psd1") -replace "@PS_VERSION@","7.0" | Set-Content -Path "source\XenServerPSModule.psd1"

      - name: Move binaries to destination folder
        shell: pwsh
        run: |
          New-Item -Path "." -Name "output" -ItemType "directory"
          Copy-Item -Verbose "source\README.md" -Destination "output"  -Force
          Copy-Item -Verbose "source\LICENSE" -Destination "output" -Force
          Copy-Item -Path "source\src\bin\Release\net${{ matrix.dotnet }}.0\*" -Include "*.dll" "output\"
          Get-ChildItem -Path "source" |`
          Where-Object { $_.Extension -eq ".ps1" -or $_.Extension -eq ".ps1xml" -or $_.Extension -eq ".psd1" -or $_.Extension -eq ".txt"  } |`
          ForEach-Object -Process { Copy-Item -Verbose $_.FullName -Destination "output" }

      - name: Store PowerShell SDK (.NET ${{ matrix.dotnet }})
        uses: actions/upload-artifact@v4
        with:
          name: SDK_Binaries_XenServerPowerShell_NET${{ matrix.dotnet }}
          path: output/**/*<|MERGE_RESOLUTION|>--- conflicted
+++ resolved
@@ -24,10 +24,9 @@
         shell: bash
         run: opam exec -- make sdk
 
-<<<<<<< HEAD
       - name: Run CI for SDKs
         uses: ./.github/workflows/sdk-ci
-=======
+
       - name: Store C SDK source
         uses: actions/upload-artifact@v4
         with:
@@ -35,7 +34,6 @@
           path: |
             _build/install/default/xapi/sdk/c/*
             !_build/install/default/xapi/sdk/c/dune
->>>>>>> 4dd83517
 
       - name: Store C# SDK source
         uses: actions/upload-artifact@v4
