(* (C) 2006-2010 Citrix Systems Inc.
 *
 * This program is free software; you can redistribute it and/or modify
 * it under the terms of the GNU Lesser General Public License as published
 * by the Free Software Foundation; version 2.1 only. with the special
 * exception on linking described in file LICENSE.
 *
 * This program is distributed in the hope that it will be useful,
 * but WITHOUT ANY WARRANTY; without even the implied warranty of
 * MERCHANTABILITY or FITNESS FOR A PARTICULAR PURPOSE.  See the
 * GNU Lesser General Public License for more details.
*)

module D = Debug.Make(struct let name="license" end)
open D

(* Features and restrictions *)

type feature =
  | VLAN
  | QoS
  | Shared_storage
  | Netapp
  | Equalogic
  | Pooling
  | HA
  | Marathon
  | Email
  | Performance
  | WLB
  | RBAC
  | DMC
  | Checkpoint
  | CPU_masking
  | Connection
  | No_platform_filter
  | No_nag_dialog
  | VMPR
  | VMSS
  | IntelliCache
  | GPU
  | DR
  | VIF_locking
  | Storage_motion
  | VGPU
  | Integrated_GPU
  | VSS
  | Guest_agent_auto_update
  | PCI_device_for_auto_update
  | Xen_motion
  | Guest_ip_setting
  | AD
  | Ssl_legacy_switch
  | Nested_virt
  | Live_patching
  | Live_set_vcpus
  | PVS_proxy
  | IGMP_snooping
  | RPU
  | Pool_size
  | CBT
  | USB_passthrough
<<<<<<< HEAD
  | Network_sriov
=======
  | Corosync
>>>>>>> f344beca
[@@deriving rpc]

type orientation = Positive | Negative

let keys_of_features =
  [
    VLAN, ("restrict_vlan", Negative, "VLAN");
    QoS, ("restrict_qos", Negative, "QoS");
    Shared_storage, ("restrict_pool_attached_storage", Negative, "SStorage");
    Netapp, ("restrict_netapp", Negative, "NTAP");
    Equalogic, ("restrict_equalogic", Negative, "EQL");
    Pooling, ("restrict_pooling", Negative, "Pool");
    HA, ("enable_xha", Positive, "XHA");
    Marathon, ("restrict_marathon", Negative, "MTC");
    Email, ("restrict_email_alerting", Negative, "email");
    Performance, ("restrict_historical_performance", Negative, "perf");
    WLB, ("restrict_wlb", Negative, "WLB");
    RBAC, ("restrict_rbac", Negative, "RBAC");
    DMC, ("restrict_dmc", Negative, "DMC");
    Checkpoint, ("restrict_checkpoint", Negative, "chpt");
    CPU_masking, ("restrict_cpu_masking", Negative, "Mask");
    Connection, ("restrict_connection", Negative, "Cnx");
    No_platform_filter, ("platform_filter", Negative, "Plat");
    No_nag_dialog, ("regular_nag_dialog", Negative, "nonag");
    VMPR, ("restrict_vmpr", Negative, "VMPR");
    VMSS, ("restrict_vmss", Negative, "VMSS");
    IntelliCache, ("restrict_intellicache", Negative, "IntelliCache");
    GPU, ("restrict_gpu", Negative, "GPU");
    DR, ("restrict_dr", Negative, "DR");
    VIF_locking, ("restrict_vif_locking", Negative, "VIFLock");
    Storage_motion, ("restrict_storage_xen_motion", Negative, "SXM");
    VGPU, ("restrict_vgpu", Negative, "vGPU");
    Integrated_GPU, ("restrict_integrated_gpu_passthrough", Negative, "iGPU");
    VSS, ("restrict_vss", Negative, "VSS");
    Guest_agent_auto_update, ("restrict_guest_agent_auto_update", Negative, "GAAU");
    PCI_device_for_auto_update, ("restrict_pci_device_for_auto_update", Negative, "PciAU");
    Xen_motion, ("restrict_xen_motion", Negative, "XenMotion");
    Guest_ip_setting, ("restrict_guest_ip_setting", Negative, "GuestIP");
    AD, ("restrict_ad", Negative, "AD");
    Ssl_legacy_switch, ("restrict_ssl_legacy_switch", Negative, "Ssl_legacy_switch");
    Nested_virt, ("restrict_nested_virt", Negative, "Nested_virt");
    Live_patching, ("restrict_live_patching", Negative, "Live_patching");
    Live_set_vcpus, ("restrict_set_vcpus_number_live", Negative, "Live_set_vcpus");
    PVS_proxy, ("restrict_pvs_proxy", Negative, "PVS_proxy");
    IGMP_snooping, ("restrict_igmp_snooping", Negative, "IGMP_snooping");
    RPU, ("restrict_rpu", Negative, "RPU");
    Pool_size, ("restrict_pool_size", Negative, "Pool_size");
    CBT, ("restrict_cbt", Negative, "CBT");
    USB_passthrough, ("restrict_usb_passthrough", Negative, "USB_passthrough");
<<<<<<< HEAD
    Network_sriov, ("restrict_network_sriov", Negative, "Network_sriov");
=======
    Corosync, ("restrict_corosync", Negative, "Corosync");
>>>>>>> f344beca
  ]

(* A list of features that must be considered "enabled" by `of_assoc_list`
   if the feature string is missing from the list. These are existing features
   that have been recently restricted, and which we want to remain enabled during
   a rolling pool upgrade. *)
let enabled_when_unknown = [Xen_motion; AD]

let name_of_feature f =
  rpc_of_feature f |> Rpc.string_of_rpc

let string_of_feature f =
  let str, o, _ = List.assoc f keys_of_features in
  str, o

let feature_of_string str =
  let f, (_, o, _) = List.find (fun (_, (k, _, _)) -> str = k) keys_of_features in
  f, o

let tag_of_feature f =
  let _, _, tag = List.assoc f keys_of_features in
  tag

let all_features =
  List.map (fun (f, _) -> f) keys_of_features

let to_compact_string (s: feature list) =
  let get_tag f =
    let tag = tag_of_feature f in
    if List.mem f s then
      tag
    else
      String.make (String.length tag) ' '
  in
  let tags = List.map get_tag all_features in
  String.concat " " tags

let to_assoc_list (s: feature list) =
  let get_map f =
    let str, o = string_of_feature f in
    let switch = List.mem f s in
    let switch = string_of_bool (if o = Positive then switch else not switch) in
    str, switch
  in
  List.map get_map all_features

let of_assoc_list l =
  let get_feature f =
    try
      let str, o = string_of_feature f in
      let v = bool_of_string (List.assoc str l) in
      let v = if o = Positive then v else not v in
      if v then Some f else None
    with _ ->
      if List.mem f enabled_when_unknown then Some f else None
  in
  (* Filter_map to avoid having to carry the whole xapi-stdext-std
   * Note that the following is not tail recursive, in this case I
   * have chosen such implementation because the feature list is small
   * and the implementation looks readable and fairly self-contained.
   * Do not use this pattern for lists that can be long. *)
  List.fold_right (fun f acc ->
    match get_feature f with
    | Some v -> v :: acc
    | None -> acc) all_features []<|MERGE_RESOLUTION|>--- conflicted
+++ resolved
@@ -60,11 +60,8 @@
   | Pool_size
   | CBT
   | USB_passthrough
-<<<<<<< HEAD
   | Network_sriov
-=======
   | Corosync
->>>>>>> f344beca
 [@@deriving rpc]
 
 type orientation = Positive | Negative
@@ -114,11 +111,8 @@
     Pool_size, ("restrict_pool_size", Negative, "Pool_size");
     CBT, ("restrict_cbt", Negative, "CBT");
     USB_passthrough, ("restrict_usb_passthrough", Negative, "USB_passthrough");
-<<<<<<< HEAD
     Network_sriov, ("restrict_network_sriov", Negative, "Network_sriov");
-=======
     Corosync, ("restrict_corosync", Negative, "Corosync");
->>>>>>> f344beca
   ]
 
 (* A list of features that must be considered "enabled" by `of_assoc_list`
