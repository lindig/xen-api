--- conflicted
+++ resolved
@@ -79,23 +79,15 @@
 (tests
   (names test_vm_helpers test_vm_placement test_network_sriov test_vdi_cbt
     test_clustering test_pusb test_daemon_manager test_repository test_repository_helpers
-<<<<<<< HEAD
-    test_livepatch test_rpm test_updateinfo test_pool_periodic_update_sync test_pkg_mgr test_tar_ext test_pool_repository)
-=======
     test_livepatch test_rpm test_updateinfo test_pool_periodic_update_sync test_pkg_mgr
-    test_xapi_helpers)
->>>>>>> 2097a166
+    test_xapi_helpers test_tar_ext test_pool_repository)
   (package xapi)
   (modes exe)
   (modules test_vm_helpers test_vm_placement test_network_sriov test_vdi_cbt
     test_event test_clustering test_cluster_host test_cluster test_pusb
     test_daemon_manager test_repository test_repository_helpers test_livepatch test_rpm
-<<<<<<< HEAD
-    test_updateinfo test_pool_periodic_update_sync test_pkg_mgr test_tar_ext test_pool_repository)
-=======
     test_updateinfo test_pool_periodic_update_sync test_pkg_mgr
-    test_xapi_helpers)
->>>>>>> 2097a166
+    test_xapi_helpers test_tar_ext test_pool_repository)
   (libraries
     alcotest
     bos
