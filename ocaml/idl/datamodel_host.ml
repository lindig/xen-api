--- conflicted
+++ resolved
@@ -1573,11 +1573,8 @@
         set_sched_gran;
         get_sched_gran;
         emergency_disable_tls_verification;
-<<<<<<< HEAD
+        cert_distrib_atom;
         apply_updates;
-=======
-        cert_distrib_atom;
->>>>>>> 79175448
       ]
       ~contents:
         ([ uid _host;
