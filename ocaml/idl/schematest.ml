let hash x = Digest.string x |> Digest.to_hex

(* BEWARE: if this changes, check that schema has been bumped accordingly *)
<<<<<<< HEAD
let last_known_schema_hash = "3546ca0a50cb2d73d377c67e781a8130"
=======
let last_known_schema_hash = "aa2bb241740310988f3f16b236392066"
>>>>>>> 79175448

let current_schema_hash : string =
  let open Datamodel_types in
  let hash_of_obj x =
    List.map rpc_of_content x.contents
    |> List.map Jsonrpc.to_string
    |> String.concat ""
    |> hash
  in
  Datamodel.all_system |> List.map hash_of_obj |> String.concat ":" |> hash

let () =
  if last_known_schema_hash <> current_schema_hash then (
    Printf.eprintf
      {|

New schema hash ('%s') doesn't match the last known one. Please bump the
datamodel schema versions if necessary, and update 'last_known_schema_hash'.

|}
      current_schema_hash ;
    exit 1
  )<|MERGE_RESOLUTION|>--- conflicted
+++ resolved
@@ -1,11 +1,7 @@
 let hash x = Digest.string x |> Digest.to_hex
 
 (* BEWARE: if this changes, check that schema has been bumped accordingly *)
-<<<<<<< HEAD
-let last_known_schema_hash = "3546ca0a50cb2d73d377c67e781a8130"
-=======
 let last_known_schema_hash = "aa2bb241740310988f3f16b236392066"
->>>>>>> 79175448
 
 let current_schema_hash : string =
   let open Datamodel_types in
