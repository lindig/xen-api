let hash x = Digest.string x |> Digest.to_hex

(* BEWARE: if this changes, check that schema has been bumped accordingly in
   ocaml/idl/datamodel_common.ml, usually schema_minor_vsn *)

<<<<<<< HEAD
let last_known_schema_hash = "49c51c0b5e895f42a1c9c19abb038b41"
=======
let last_known_schema_hash = "1e43ef93af9de55620fda75281e8a992"
>>>>>>> e3602e19

let current_schema_hash : string =
  let open Datamodel_types in
  let hash_of_obj x =
    List.map rpc_of_content x.contents
    |> List.map Jsonrpc.to_string
    |> String.concat ""
    |> hash
  in
  Datamodel.all_system |> List.map hash_of_obj |> String.concat ":" |> hash

let () =
  if last_known_schema_hash <> current_schema_hash then (
    Printf.eprintf
      {|

New schema hash ('%s') doesn't match the last known one. Please bump the
datamodel schema versions if necessary, and update 'last_known_schema_hash'.

|}
      current_schema_hash ;
    exit 1
  )<|MERGE_RESOLUTION|>--- conflicted
+++ resolved
@@ -3,11 +3,7 @@
 (* BEWARE: if this changes, check that schema has been bumped accordingly in
    ocaml/idl/datamodel_common.ml, usually schema_minor_vsn *)
 
-<<<<<<< HEAD
-let last_known_schema_hash = "49c51c0b5e895f42a1c9c19abb038b41"
-=======
-let last_known_schema_hash = "1e43ef93af9de55620fda75281e8a992"
->>>>>>> e3602e19
+let last_known_schema_hash = "5b597309a69b2c7b9053446fa338c701"
 
 let current_schema_hash : string =
   let open Datamodel_types in
