--- conflicted
+++ resolved
@@ -1,11 +1,7 @@
 let hash x = Digest.string x |> Digest.to_hex
 
 (* BEWARE: if this changes, check that schema has been bumped accordingly *)
-<<<<<<< HEAD
-let last_known_schema_hash = "7bc7094c244cd1e95d4a0ea288db69e7"
-=======
-let last_known_schema_hash = "cc62c6cd69cb75cb16abc39922d24cf9"
->>>>>>> a3b3dfe2
+let last_known_schema_hash = "eefd4e2daeb4acdb9945a3a3689cab1a"
 
 let current_schema_hash : string =
   let open Datamodel_types in
