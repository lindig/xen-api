(* Common definitions shared by multiple object declarations *)

open Datamodel_types
open Datamodel_roles

(* IMPORTANT: Please bump schema vsn if you change/add/remove a _field_.
              You do not have to bump vsn if you change/add/remove a message *)

let schema_major_vsn = 5
let schema_minor_vsn = 141

(* Historical schema versions just in case this is useful later *)
let rio_schema_major_vsn = 5
let rio_schema_minor_vsn = 19

let miami_release_schema_major_vsn = 5
let miami_release_schema_minor_vsn = 35

let orlando_release_schema_major_vsn = 5
let orlando_release_schema_minor_vsn = 55

let george_release_schema_major_vsn = 5
let george_release_schema_minor_vsn = 57

let midnight_ride_release_schema_major_vsn = 5
let midnight_ride_release_schema_minor_vsn = 60

let cowley_release_schema_major_vsn = 5
let cowley_release_schema_minor_vsn = 61

let boston_release_schema_major_vsn = 5
let boston_release_schema_minor_vsn = 63

let tampa_release_schema_major_vsn = 5
let tampa_release_schema_minor_vsn = 66

let clearwater_release_schema_major_vsn = 5
let clearwater_release_schema_minor_vsn = 67

let vgpu_tech_preview_release_schema_major_vsn = 5
let vgpu_tech_preview_release_schema_minor_vsn = 68

let vgpu_productisation_release_schema_major_vsn = 5
let vgpu_productisation_release_schema_minor_vsn = 69

let clearwater_felton_release_schema_major_vsn = 5
let clearwater_felton_release_schema_minor_vsn = 70

let clearwater_whetstone_release_schema_major_vsn = 5
let clearwater_whetstone_release_schema_minor_vsn = 71

let creedence_release_schema_major_vsn = 5
let creedence_release_schema_minor_vsn = 72

let cream_release_schema_major_vsn = 5
let cream_release_schema_minor_vsn = 73

let indigo_release_schema_major_vsn = 5
let indigo_release_schema_minor_vsn = 74

let dundee_tech_preview_release_schema_major_vsn = 5
let dundee_tech_preview_release_schema_minor_vsn = 91

(* This is to support upgrade from Dundee tech-preview versions and other nearly-Dundee versions.
 * The field has_vendor_device was added while minor vsn was 90, then became meaningful later;
 * the first published tech preview in which the feature was active had datamodel minor vsn 91. *)
let meaningful_vm_has_vendor_device_schema_major_vsn = dundee_tech_preview_release_schema_major_vsn
let meaningful_vm_has_vendor_device_schema_minor_vsn = dundee_tech_preview_release_schema_minor_vsn

let dundee_release_schema_major_vsn = 5
let dundee_release_schema_minor_vsn = 93

let ely_release_schema_major_vsn = 5
let ely_release_schema_minor_vsn = 108

let falcon_release_schema_major_vsn = 5
let falcon_release_schema_minor_vsn = 120

let inverness_release_schema_major_vsn = 5
let inverness_release_schema_minor_vsn = 133

let jura_release_schema_major_vsn = 5
let jura_release_schema_minor_vsn = 134

let kolkata_release_schema_major_vsn = 5
let kolkata_release_schema_minor_vsn = 141

(* List of tech-preview releases. Fields in these releases are not guaranteed to be retained when
 * upgrading to a full release. *)
let tech_preview_releases = [
  vgpu_tech_preview_release_schema_major_vsn,   vgpu_tech_preview_release_schema_minor_vsn;
  dundee_tech_preview_release_schema_major_vsn, dundee_tech_preview_release_schema_minor_vsn;
]

(* api version *)
(* Normally xencenter_min_verstring and xencenter_max_verstring in the xapi_globs should be set to the same value,
 * but there are exceptions: please consult the XenCenter maintainers if in doubt. *)
let api_version_major = 2L
let api_version_minor = 10L
let api_version_string =
  Printf.sprintf "%Ld.%Ld" api_version_major api_version_minor
let api_version_vendor = "XenSource"
let api_version_vendor_implementation = []

(** Bindings for currently specified releases *)

(** Name of variable which refers to reference in the parameter list *)
let _self = "self"

(** All the various object names *)

let _session = "session"
let _task = "task"
let _user = "user"
let _host = "host"
let _host_metrics = "host_metrics"
let _host_crashdump = "host_crashdump"
let _host_patch = "host_patch"
let _hostcpu = "host_cpu"
let _sr = "SR"
let _sm = "SM"
let _lvhd = "LVHD"
let _vm = "VM"
let _vm_metrics = "VM_metrics"
let _vm_guest_metrics = "VM_guest_metrics"
let _vm_appliance = "VM_appliance"
let _dr_task = "DR_task"
let _vmpp = "VMPP"
let _vmss = "VMSS"
let _network = "network"
let _vif = "VIF"
let _vif_metrics = "VIF_metrics"
let _pif = "PIF"
let _pif_metrics = "PIF_metrics"
let _bond = "Bond"
let _vlan = "VLAN"
let _pbd = "PBD"
let _vdi = "VDI"
let _vbd = "VBD"
let _vbd_metrics = "VBD_metrics"
let _vtpm = "VTPM"
let _console = "console"
let _event = "event"
let _alert = "alert"
let _crashdump = "crashdump"
let _pool = "pool"
let _pool_patch = "pool_patch"
let _pool_update = "pool_update"
let _data_source = "data_source"
let _blob = "blob"
let _message = "message"
let _auth = "auth"
let _subject = "subject"
let _role = "role"
let _secret = "secret"
let _tunnel = "tunnel"
let _pci = "PCI"
let _pgpu = "PGPU"
let _gpu_group = "GPU_group"
let _vgpu = "VGPU"
let _vgpu_type = "VGPU_type"
let _pvs_site = "PVS_site"
let _pvs_server = "PVS_server"
let _pvs_proxy = "PVS_proxy"
let _pvs_cache_storage = "PVS_cache_storage"
let _feature = "Feature"
let _sdn_controller = "SDN_controller"
let _vdi_nbd_server_info = "vdi_nbd_server_info"
let _pusb = "PUSB"
let _usb_group = "USB_group"
let _vusb = "VUSB"
<<<<<<< HEAD
let _network_sriov = "network_sriov"
=======
let _cluster = "Cluster"
let _cluster_host = "Cluster_host"
>>>>>>> f344beca

let get_oss_releases in_oss_since =
  match in_oss_since with
    None -> []
  | Some "3.0.3" -> ["3.0.3"]
  | _ -> raise UnspecifiedRelease

let get_product_releases in_product_since =
  let rec go_through_release_order rs =
    match rs with
      [] -> raise UnspecifiedRelease
    | x::xs when code_name_of_release x = in_product_since -> "closed"::in_product_since::(List.map code_name_of_release xs)
    | x::xs -> go_through_release_order xs
  in go_through_release_order release_order

let kolkata_release =
  { internal = get_product_releases rel_kolkata
  ; opensource = get_oss_releases None
  ; internal_deprecated_since = None
  }

let inverness_release =
  { internal = get_product_releases rel_inverness
  ; opensource = get_oss_releases None
  ; internal_deprecated_since = None
  }

let falcon_release =
  { internal = get_product_releases rel_falcon
  ; opensource=get_oss_releases None
  ; internal_deprecated_since=None
  }

let ely_release =
  { internal = get_product_releases rel_ely
  ; opensource=get_oss_releases None
  ; internal_deprecated_since=None
  }

let dundee_release =
  { internal = get_product_releases rel_dundee
  ; opensource=get_oss_releases None
  ; internal_deprecated_since=None
  }

let cream_release =
  { internal = get_product_releases rel_cream
  ; opensource=get_oss_releases None
  ; internal_deprecated_since=None
  }

let creedence_release =
  { internal = get_product_releases rel_creedence
  ; opensource=get_oss_releases None
  ; internal_deprecated_since=None
  }

let clearwater_felton_release =
  { internal=get_product_releases rel_clearwater_felton
  ; opensource=get_oss_releases None
  ; internal_deprecated_since=None
  }

let vgpu_productisation_release =
  { internal=get_product_releases rel_vgpu_productisation
  ; opensource=get_oss_releases None
  ; internal_deprecated_since=None
  }

let vgpu_tech_preview_release =
  { internal=get_product_releases rel_vgpu_tech_preview
  ; opensource=get_oss_releases None
  ; internal_deprecated_since=None
  }

let clearwater_release =
  { internal=get_product_releases rel_clearwater
  ; opensource=get_oss_releases None
  ; internal_deprecated_since=None
  }

let tampa_release =
  { internal=get_product_releases rel_tampa
  ; opensource=get_oss_releases None
  ; internal_deprecated_since=None
  }

let boston_release =
  { internal=get_product_releases rel_boston
  ; opensource=get_oss_releases None
  ; internal_deprecated_since=None
  }

let cowley_release =
  { internal=get_product_releases rel_cowley
  ; opensource=get_oss_releases None
  ; internal_deprecated_since=None
  }

let midnight_ride_release =
  { internal=get_product_releases rel_midnight_ride
  ; opensource=get_oss_releases None
  ; internal_deprecated_since=None
  }

let george_release =
  { internal=get_product_releases rel_george
  ; opensource=get_oss_releases None
  ; internal_deprecated_since=None
  }

let orlando_release =
  { internal=get_product_releases rel_orlando
  ; opensource=get_oss_releases None
  ; internal_deprecated_since=None
  }

let miami_symc_release =
  { internal=get_product_releases rel_symc
  ; opensource=get_oss_releases None
  ; internal_deprecated_since=None
  }

let miami_release =
  { internal=get_product_releases rel_miami
  ; opensource=get_oss_releases None
  ; internal_deprecated_since=None
  }

let rio_release =
  { internal=get_product_releases rel_rio
  ; opensource=get_oss_releases (Some "3.0.3")
  ; internal_deprecated_since=None
  }


let get_published lifecycle =
  try
    let _, published, _ = List.find (fun (t, _, _) -> t = Published) lifecycle in
    Some published
  with Not_found -> None

let get_deprecated lifecycle =
  try
    let _, deprecated, _ = List.find (fun (t, _, _) -> t = Deprecated) lifecycle in
    Some deprecated
  with Not_found -> None

let call ~name ?(doc="") ?(in_oss_since=Some "3.0.3") ?in_product_since ?internal_deprecated_since
    ?result ?(flags=[`Session;`Async])
    ?(effect=true) ?(tag=Custom) ?(errs=[]) ?(custom_marshaller=false) ?(db_only=false)
    ?(no_current_operations=false) ?(secret=false) ?(hide_from_docs=false)
    ?(pool_internal=false)
    ~allowed_roles
    ?(map_keys_roles=[])
    ?(params=[]) ?versioned_params ?lifecycle ?(doc_tags=[])
    ?forward_to () =
  (* if you specify versioned_params then these get put in the params field of the message record;
     	 * otherwise params go in with no default values and param_release=call_release...
     	 *)
  if lifecycle = None && in_product_since = None then
    failwith ("Lifecycle for message '" ^ name ^ "' not specified");
  let lifecycle = match lifecycle with
    | None ->
      let published = match in_product_since with
        | None -> []
        | Some rel -> [Published, rel, doc]
      in
      let deprecated = match internal_deprecated_since with
        | None -> []
        | Some rel -> [Deprecated, rel, ""]
      in
      published @ deprecated
    | Some l -> l
  in
  let call_release =
    {
      internal = (match get_published lifecycle with
          | Some published -> get_product_releases published
          | None -> ["closed"]);
      opensource = get_oss_releases in_oss_since;
      internal_deprecated_since = get_deprecated lifecycle;
    }
  in
  {
    msg_name = name;
    msg_params =
      (match versioned_params with
       | None ->
         List.map (fun (ptype, pname, pdoc) -> {param_type=ptype; param_name=pname;
                                                param_doc=pdoc; param_release=call_release; param_default=None}) params
       | Some ps -> ps);
    msg_result = result; msg_doc = doc;
    msg_session = List.mem `Session flags; msg_async = List.mem `Async flags;
    msg_db_only = db_only;
    msg_release = call_release;
    msg_lifecycle = lifecycle;
    msg_has_effect = effect; msg_tag = tag; msg_obj_name="";
    msg_force_custom = None;
    msg_errors = List.map (Hashtbl.find Datamodel_errors.errors) errs; msg_secret = secret;
    msg_custom_marshaller = custom_marshaller;
    msg_no_current_operations = no_current_operations;
    msg_hide_from_docs = hide_from_docs;
    msg_pool_internal = pool_internal;
    msg_allowed_roles = allowed_roles;
    msg_map_keys_roles = map_keys_roles;
    msg_doc_tags = doc_tags;
    msg_forward_to = forward_to;
  }

let errnames_of_call c =
  List.map (fun e -> e.err_name) c.msg_errors


(** Compute an enum constant corresponding to an operation, for current_operations,
    allowed_operations.*)
let operation_enum x =
  x.msg_name, Printf.sprintf "refers to the operation \"%s\"" x.msg_name

(** Make an object field record *)
let field ?(in_oss_since = Some "3.0.3") ?in_product_since ?(internal_only = false)
    ?internal_deprecated_since ?(ignore_foreign_key = false) ?(writer_roles=None) ?(reader_roles=None)
    ?(qualifier = RW) ?(ty = String) ?(effect = false) ?(default_value = None) ?(persist = true)
    ?(map_keys_roles=[]) (* list of (key_name,(writer_roles)) for a map field *)
    ?lifecycle ?(doc_tags=[]) name desc =
  (* in_product_since currently defaults to 'Some rel_rio', for backwards compatibility.
     	 * This should eventually become 'None'. *)
  let in_product_since = match in_product_since with None -> Some rel_rio | x -> x in
  if lifecycle = None && in_product_since = None then
    failwith ("Lifecycle for field '" ^ name ^ "' not specified");
  let lifecycle = match lifecycle with
    | None ->
      let published = match in_product_since with
        | None -> []
        | Some rel -> [Published, rel, desc]
      in
      let deprecated = match internal_deprecated_since with
        | None -> []
        | Some rel -> [Deprecated, rel, ""]
      in
      published @ deprecated
    | Some l -> l
  in
  let release =
    {
      internal = (match get_published lifecycle with
          | Some published -> get_product_releases published
          | None -> ["closed"]);
      opensource = get_oss_releases in_oss_since;
      internal_deprecated_since = get_deprecated lifecycle;
    }
  in
  Field {
    release = release;
    lifecycle=lifecycle;
    qualifier=qualifier; ty=ty; internal_only = internal_only; default_value = default_value;
    field_name=name;
    full_name=[ name ];
    field_description=desc;
    field_persist=persist;
    field_has_effect = effect;
    field_ignore_foreign_key = ignore_foreign_key;
    field_setter_roles = writer_roles;
    field_getter_roles = reader_roles;
    field_map_keys_roles = map_keys_roles;
    field_doc_tags = doc_tags;
  }

let uid ?(in_oss_since=Some "3.0.3") ?(reader_roles=None) ?lifecycle refname =
  field
    ~in_oss_since
    ?lifecycle
    ~qualifier:DynamicRO
    ~ty:(String)
    ~writer_roles:_R_POOL_ADMIN (* only the system should be able to create/modify uuids *)
    ~reader_roles
    "uuid"
    "Unique identifier/object reference"

let allowed_and_current_operations ?(writer_roles=None) ?(reader_roles=None) operations_type =
  [
    field ~writer_roles ~reader_roles ~persist:false ~in_oss_since:None ~qualifier:DynamicRO ~ty:(Set operations_type) ~default_value:(Some (VSet [])) "allowed_operations" "list of the operations allowed in this state. This list is advisory only and the server state may have changed by the time this field is read by a client.";
    field ~writer_roles ~reader_roles ~persist:false ~in_oss_since:None ~qualifier:DynamicRO ~ty:(Map(String, operations_type)) ~default_value:(Some (VMap [])) "current_operations" "links each of the running tasks using this object (by reference) to a current_operation enum which describes the nature of the task.";
  ]


(** Make a Namespace (note effect on enclosing field.full_names) *)
let namespace ?(get_field_writer_roles=fun x->x) ?(get_field_reader_roles=fun x->x) ?(idempotent=false) ~name ~contents () =
  let rec prefix = function
    | Namespace(x, xs) -> Namespace(x, List.map prefix xs)
    | Field x -> Field { x with full_name = if idempotent then x.full_name else name :: x.full_name;
                                field_setter_roles=get_field_writer_roles x.field_setter_roles;
                                field_getter_roles=get_field_reader_roles x.field_getter_roles
                       } in
  Namespace(name, List.map prefix contents)

(** Many of the objects have a set of names of various lengths: *)
let names ?(writer_roles=None) ?(reader_roles=None) ?lifecycle in_oss_since qual =
  let field x y =
    field x y ~in_oss_since ~qualifier:qual ~writer_roles ~reader_roles
      ~default_value:(Some (VString "")) ?lifecycle in
  [
    field "label" "a human-readable name";
    field "description" "a notes field containing human-readable description"
  ]

let default_field_reader_roles = _R_ALL (* by default, all can read fields *)
let default_field_writer_roles = _R_POOL_ADMIN (* by default, only root can write to them *)

(** Create an object and map the object name into the messages *)
let create_obj ?lifecycle ~in_oss_since ?in_product_since ?(internal_deprecated_since=None) ~gen_constructor_destructor ~gen_events ~persist ~name ~descr ~doccomments ~contents ~messages ~in_db
    ?(contents_default_reader_roles=default_field_reader_roles) ?(contents_default_writer_roles=None)
    ?(implicit_messages_allowed_roles=_R_ALL) (* used in implicit obj msgs (get_all, etc) *)
    ?force_custom_actions:(force_custom_actions=None) (* None,Some(RW),Some(StaticRO) *)
    ~messages_default_allowed_roles ?(doc_tags=[])(* used in constructor, destructor and explicit obj msgs *)
    ?(msg_lifecycles = [])(* To specify lifecycle for automatic messages (e.g. constructor) when different to object lifecycle. *)
    () =
  let contents_default_writer_roles = if contents_default_writer_roles=None then messages_default_allowed_roles else contents_default_writer_roles in
  let get_field_reader_roles = function None->contents_default_reader_roles|r->r in
  let get_field_writer_roles = function None->contents_default_writer_roles|r->r in
  let get_msg_allowed_roles = function None->messages_default_allowed_roles|r->r in
  let contents = List.map (function
      | Namespace(n,cs)->namespace ~get_field_writer_roles ~get_field_reader_roles ~name:n ~contents:cs ~idempotent:true ()
      | Field f->Field{f with field_setter_roles=get_field_writer_roles f.field_setter_roles;
                              field_getter_roles=get_field_reader_roles f.field_getter_roles}
    ) contents in
  if lifecycle = None && in_product_since = None then
    failwith ("Lifecycle for class '" ^ name ^ "' not specified");
  let lifecycle = match lifecycle with
    | None ->
      let published = match in_product_since with
        | None -> []
        | Some rel -> [Published, rel, descr]
      in
      let deprecated = match internal_deprecated_since with
        | None -> []
        | Some rel -> [Deprecated, rel, ""]
      in
      published @ deprecated
    | Some l -> l
  in
  let release =
    {
      internal = (match get_published lifecycle with
          | Some published -> get_product_releases published
          | None -> ["closed"]);
      opensource = get_oss_releases in_oss_since;
      internal_deprecated_since = get_deprecated lifecycle;
    }
  in
  let msgs = List.map (fun m -> {m with msg_obj_name=name;msg_allowed_roles=get_msg_allowed_roles m.msg_allowed_roles}) messages in
  { name = name; description = descr; obj_lifecycle = lifecycle; messages = msgs; contents = contents;
    doccomments = doccomments; msg_lifecycles = msg_lifecycles;
    gen_constructor_destructor = gen_constructor_destructor; force_custom_actions = force_custom_actions;
    persist = persist; gen_events = gen_events; obj_release = release;
    in_database=in_db; obj_allowed_roles = messages_default_allowed_roles; obj_implicit_msg_allowed_roles = implicit_messages_allowed_roles;
    obj_doc_tags = doc_tags;
  }<|MERGE_RESOLUTION|>--- conflicted
+++ resolved
@@ -169,12 +169,9 @@
 let _pusb = "PUSB"
 let _usb_group = "USB_group"
 let _vusb = "VUSB"
-<<<<<<< HEAD
 let _network_sriov = "network_sriov"
-=======
 let _cluster = "Cluster"
 let _cluster_host = "Cluster_host"
->>>>>>> f344beca
 
 let get_oss_releases in_oss_since =
   match in_oss_since with
