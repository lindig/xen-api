--- conflicted
+++ resolved
@@ -119,13 +119,9 @@
 exception NotEnoughSpace
 
 (* Make informational output go to the syslog *)
-<<<<<<< HEAD
-let initialise_logging () = Debug.set_facility Syslog_transitional.Local5
-=======
 let initialise_logging () =
 	Debug.set_facility Syslog.Local5;
 	Debug.disable ~level:Syslog.Debug name
->>>>>>> eaf4dffa
 
 (* --------------------------------------------- *)
 (* Functions to deal with layout of block device *)
