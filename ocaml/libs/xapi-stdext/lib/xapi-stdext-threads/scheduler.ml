(*
 * Copyright (C) 2006-2009 Citrix Systems Inc.
 *
 * This program is free software; you can redistribute it and/or modify
 * it under the terms of the GNU Lesser General Public License as published
 * by the Free Software Foundation; version 2.1 only. with the special
 * exception on linking described in file LICENSE.
 *
 * This program is distributed in the hope that it will be useful,
 * but WITHOUT ANY WARRANTY; without even the implied warranty of
 * MERCHANTABILITY or FITNESS FOR A PARTICULAR PURPOSE.  See the
 * GNU Lesser General Public License for more details.
 *)

module D = Debug.Make (struct let name = __MODULE__ end)

open D
module Delay = Xapi_stdext_threads.Threadext.Delay

let with_lock = Xapi_stdext_threads.Threadext.Mutex.execute

type func_ty = OneShot | Periodic of float

type t = {func: unit -> unit; ty: func_ty; name: string}

let delay = Delay.make ()

let queue_default = {func= (fun () -> ()); ty= OneShot; name= ""}

let (pending_event : t option ref) = ref None

let (queue : t Ipq.t) = Ipq.create 50 queue_default

let lock = Mutex.create ()

module Clock = struct
  let span s = Mtime.Span.of_uint64_ns (Int64.of_float (s *. 1e9))

  let span_to_s span =
    Mtime.Span.to_uint64_ns span |> Int64.to_float |> fun ns -> ns /. 1e9

  let add_span clock secs =
    (* return mix or max available value if the add overflows *)
    match Mtime.add_span clock (span secs) with
    | Some t ->
        t
    | None when secs > 0. ->
        Mtime.max_stamp
    | None ->
        Mtime.min_stamp
end

let add_to_queue name ty start newfunc =
  let ( ++ ) = Clock.add_span in
  let item =
    {Ipq.ev= {func= newfunc; ty; name}; Ipq.time= Mtime_clock.now () ++ start}
  in
  with_lock lock (fun () -> Ipq.add queue item) ;
  Delay.signal delay

let remove_from_queue name =
  with_lock lock @@ fun () ->
  match !pending_event with
  | Some ev when ev.name = name ->
      pending_event := None
  | Some _ | None ->
      let index = Ipq.find_p queue (fun {name= n; _} -> name = n) in
      if index > -1 then
        Ipq.remove queue index

let add_periodic_pending () =
  with_lock lock @@ fun () ->
  match !pending_event with
  | Some ({ty= Periodic timer; _} as ev) ->
      let ( ++ ) = Clock.add_span in
      let item = {Ipq.ev; Ipq.time= Mtime_clock.now () ++ timer} in
      Ipq.add queue item ;
      pending_event := None
  | Some {ty= OneShot; _} ->
      pending_event := None
  | None ->
      ()

let wait_next sleep =
  try ignore (Delay.wait delay sleep)
  with e ->
    let detailed_msg =
      match e with
      | Unix.Unix_error (code, _, _) ->
          Unix.error_message code
      | _ ->
          "unknown error"
    in
    error
      "Could not schedule interruptable delay (%s). Falling back to normal \
       delay. New events may be missed."
      detailed_msg ;
    Thread.delay sleep

let loop () =
  debug "%s started" __MODULE__ ;
  try
    while true do
<<<<<<< HEAD
      let empty = with_lock lock (fun () -> Ipq.is_empty queue) in
      if empty then
        wait_next 10.0
      (* Doesn't happen often - the queue isn't usually empty *)
      else
        let next = with_lock lock (fun () -> Ipq.maximum queue) in
        let now = Mtime_clock.now () in
        if next.Ipq.time < now then (
          let todo =
            (with_lock lock (fun () -> Ipq.pop_maximum queue)).Ipq.ev
          in
=======
      let now = Mtime_clock.now () in
      let deadline, item =
        with_lock lock @@ fun () ->
        (* empty: wait till we get something *)
        if Ipq.is_empty queue then
          (Clock.add_span now 10.0, None)
        else
          let next = Ipq.maximum queue in
          if Mtime.is_later next.Ipq.time ~than:now then
            (* not expired: wait till time or interrupted *)
            (next.Ipq.time, None)
          else (
            (* remove expired item *)
            Ipq.pop_maximum queue |> ignore ;
            (* save periodic to be scheduled again *)
            if next.Ipq.ev.ty <> OneShot then pending_event := Some next.Ipq.ev ;
            (now, Some next.Ipq.ev)
          )
      in
      match item with
      | Some todo ->
>>>>>>> 4f3f08f8
          (try todo.func () with _ -> ()) ;
          add_periodic_pending ()
      | None -> (
          (* Sleep until next event. *)
          let sleep =
            Mtime.(span deadline now) |> Mtime.Span.(add ms) |> Clock.span_to_s
          in
<<<<<<< HEAD
          wait_next sleep
=======
          try ignore (Delay.wait delay sleep)
          with e ->
            let detailed_msg =
              match e with
              | Unix.Unix_error (code, _, _) ->
                  Unix.error_message code
              | _ ->
                  "unknown error"
            in
            error
              "Could not schedule interruptable delay (%s). Falling back to \
               normal delay. New events may be missed."
              detailed_msg ;
            Thread.delay sleep
        )
>>>>>>> 4f3f08f8
    done
  with _ ->
    error
      "Scheduler thread died! This daemon will no longer function well and \
       should be restarted."<|MERGE_RESOLUTION|>--- conflicted
+++ resolved
@@ -81,39 +81,10 @@
   | None ->
       ()
 
-let wait_next sleep =
-  try ignore (Delay.wait delay sleep)
-  with e ->
-    let detailed_msg =
-      match e with
-      | Unix.Unix_error (code, _, _) ->
-          Unix.error_message code
-      | _ ->
-          "unknown error"
-    in
-    error
-      "Could not schedule interruptable delay (%s). Falling back to normal \
-       delay. New events may be missed."
-      detailed_msg ;
-    Thread.delay sleep
-
 let loop () =
   debug "%s started" __MODULE__ ;
   try
     while true do
-<<<<<<< HEAD
-      let empty = with_lock lock (fun () -> Ipq.is_empty queue) in
-      if empty then
-        wait_next 10.0
-      (* Doesn't happen often - the queue isn't usually empty *)
-      else
-        let next = with_lock lock (fun () -> Ipq.maximum queue) in
-        let now = Mtime_clock.now () in
-        if next.Ipq.time < now then (
-          let todo =
-            (with_lock lock (fun () -> Ipq.pop_maximum queue)).Ipq.ev
-          in
-=======
       let now = Mtime_clock.now () in
       let deadline, item =
         with_lock lock @@ fun () ->
@@ -135,7 +106,6 @@
       in
       match item with
       | Some todo ->
->>>>>>> 4f3f08f8
           (try todo.func () with _ -> ()) ;
           add_periodic_pending ()
       | None -> (
@@ -143,9 +113,6 @@
           let sleep =
             Mtime.(span deadline now) |> Mtime.Span.(add ms) |> Clock.span_to_s
           in
-<<<<<<< HEAD
-          wait_next sleep
-=======
           try ignore (Delay.wait delay sleep)
           with e ->
             let detailed_msg =
@@ -161,7 +128,6 @@
               detailed_msg ;
             Thread.delay sleep
         )
->>>>>>> 4f3f08f8
     done
   with _ ->
     error
