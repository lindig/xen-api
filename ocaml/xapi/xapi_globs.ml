(*
 * Copyright (C) 2006-2009 Citrix Systems Inc.
 *
 * This program is free software; you can redistribute it and/or modify
 * it under the terms of the GNU Lesser General Public License as published
 * by the Free Software Foundation; version 2.1 only. with the special
 * exception on linking described in file LICENSE.
 *
 * This program is distributed in the hope that it will be useful,
 * but WITHOUT ANY WARRANTY; without even the implied warranty of
 * MERCHANTABILITY or FITNESS FOR A PARTICULAR PURPOSE.  See the
 * GNU Lesser General Public License for more details.
 *)

(** A central location for settings related to xapi *)

module String_plain = String (* For when we don't want the Xstringext version *)
open Xapi_stdext_std.Xstringext
module StringSet = Set.Make (String)

module D = Debug.Make (struct let name = "xapi_globs" end)

module Db_globs = Xapi_database.Db_globs

(* set this to true to enable XSM to out-of-pool SRs with matching UUID *)
let relax_xsm_sr_check = ref true

(* xapi process returns this code on exit when it wants to be restarted *)
let restart_return_code = 123

let _ =
  Db_globs.restart_fn :=
    fun () ->
      D.info "Executing Db_globs.restart_fn: exiting with code %d"
        restart_return_code ;
      exit restart_return_code

(* - this will usually be a singleton list.
   - during pool secret rotation it will contain multiple elements,
     but the tail will be dropped when it has completed.
   - the head is always the pool secret that should be sent in requests *)
let pool_secrets : SecretString.t list ref = ref []

let pool_secret () =
  match !pool_secrets with
  | [] ->
      failwith
        "the pool secrets either do not exist or have not been loaded yet"
  | x :: _ ->
      x

(* The maximum pool size is restricted to 3 hosts for the pool which does not have Pool_size feature *)
let restricted_pool_size = 3

let localhost_ref : [`host] Ref.t ref = ref Ref.null

(* client min/max version range *)
(* xencenter_min should be the lowest version of XenCenter we want the new server to work with. In the
 * (usual) case that we want to force the user to upgrade XenCenter when they upgrade the server,
 * xencenter_min should equal the current version of XenCenter.
 *
 * xencenter_max is not what you would guess after reading the previous paragraph, which would involve
 * predicting the future. Instead, it should always equal the current version of XenCenter. It must not
 * change without issuing a new version of XenCenter. This is used to make sure that even if the user is
 * not required to upgrade, we at least warn them.
 *
 * In most cases both numbers are the same as the API version. Change them to a hardcoded value if needed.
 * Please consult the XenCenter maintainers before changing these numbers, as XenCenter may need to
 * acquire an SDK aware of the versions specified here. *)
let xencenter_min_verstring =
  Printf.sprintf "%Ld.%Ld" Datamodel.api_version_major
    Datamodel.api_version_minor

let xencenter_max_verstring =
  Printf.sprintf "%Ld.%Ld" Datamodel.api_version_major
    Datamodel.api_version_minor

(* linux pack vsn key in host.software_version (used for a pool join restriction *)
let linux_pack_vsn_key = "xs:linux"

let packs_dir = ref (Filename.concat "/etc/xensource" "installed-repos")

let unix_domain_socket = Filename.concat "/var/lib/xcp" "xapi"

let unix_domain_socket_clientcert =
  Filename.concat "/var/lib/xcp" "xapi-clientcert"

let storage_unix_domain_socket = Filename.concat "/var/lib/xcp" "storage"

let local_database = Filename.concat "/var/lib/xcp" "local.db"

(* if a slave in emergency "cannot see master mode" then this flag is set *)
let slave_emergency_mode = ref false

(** Whenever in emergency mode we stash an error here so the user can determine what's wrong
    without trawling through logfiles *)
let emergency_mode_error =
  ref (Api_errors.Server_error (Api_errors.host_still_booting, []))

let log_config_file = ref (Filename.concat "/etc/xensource" "log.conf")

let remote_db_conf_fragment_path =
  ref (Filename.concat "/etc/xensource" "remote.db.conf")

let cpu_info_file = ref (Filename.concat "/etc/xensource" "boot_time_cpus")

let requires_reboot_file = "/var/run/nonpersistent/xapi/host-requires-reboot"

let ready_file = ref ""

let init_complete = ref ""

(* Keys used in both the software_version (string -> string map) and in the import/export code *)
let _hostname = "hostname"

let _date = "date"

let _product_version = "product_version"

let _product_version_text = "product_version_text"

let _product_version_text_short = "product_version_text_short"

let _platform_name = "platform_name"

let _platform_version = "platform_version"

let _xapi_version = "xapi"

let _product_brand = "product_brand"

let _build_number = "build_number"

let _git_id = "git_id"

let _api_major = "API_major"

let _api_minor = "API_minor"

let _api_vendor = "API_vendor"

let _api_vendor_implementation = "API_vendor_implementation"

let _xapi_major = "xapi_major"

let _xapi_minor = "xapi_minor"

let _export_vsn = "export_vsn"

let _dbv = "dbv"

let _db_schema = "db_schema"

(* When comparing two host versions, always treat a host that has platform_version defined as newer
 * than any host that does not have platform_version defined.
 * Substituting this default when a host does not have platform_version defined will be acceptable,
 * as long as a host never has to distinguish between two hosts of different versions which are both
 * older than itself. *)
let default_platform_version = "0.0.0"

(* Used to differentiate between
   Rio beta2 (0) [no inline checksums, end-of-tar checksum table],
   Rio GA (1) [inline checksums, end-of-tar checksum table]
   and Miami GA (2) [inline checksums, no end-of-tar checksum table] *)
let export_vsn = 2

(* Name of the XML metadata file for VM exports *)
(* This used to be in Xva.xml_filename *)
let ova_xml_filename = "ova.xml"

(** When exporting a VDI in TAR format, the VDI's data will be stored under
    this directory in the archive. *)
let vdi_tar_export_dir = "vdi"

let software_version () =
  (* In the case of XCP, all product_* fields will be blank. *)
  List.filter
    (fun (_, value) -> value <> "")
    [
      (_product_version, Xapi_version.product_version ())
    ; (_product_version_text, Xapi_version.product_version_text ())
    ; (_product_version_text_short, Xapi_version.product_version_text_short ())
    ; (_platform_name, Xapi_version.platform_name ())
    ; (_platform_version, Xapi_version.platform_version ())
    ; (_product_brand, Xapi_version.product_brand ())
    ; (_build_number, Xapi_version.build_number ())
    ; (_git_id, Xapi_version.git_id)
    ; (_hostname, Xapi_version.hostname)
    ; (_date, Xapi_version.date)
    ]

let pygrub_path = "/usr/bin/pygrub"

let eliloader_path = "/usr/bin/eliloader"

let supported_bootloaders =
  [("pygrub", pygrub_path); ("eliloader", eliloader_path)]

(* Deprecated: *)
let is_guest_installer_network = "is_guest_installer_network"

let is_host_internal_management_network = "is_host_internal_management_network"

(* Used to override the check which blocks VM start or migration if a VIF is on an internal
   network which is pinned to a particular host. *)
let assume_network_is_shared = "assume_network_is_shared"

let auto_scan = "auto-scan"

(* if set in SR.other_config, scan the SR in the background *)

let auto_scan_interval = "auto-scan-interval"

(* maybe set in Host.other_config *)

(* These ports are both served up by vncterm the ports used for the RFB and
   text consoles are p+5900 and p+9500 respectively where p is the port
   specified on the vncterm command line:
     -T, --text            provide telnet access too
     -v, --vnclisten       listen for VNC connection at a given address:port
   The init scripts in dom0 spawn vncterm with -T -v 127.0.0.1:0 *)
let host_console_vncport = 5900L

let host_console_textport = 9500L

let vhd_parent = "vhd-parent" (* set in VDIs backed by VHDs *)

let vbd_backend_key = "backend-kind" (* set in VBD other-config *)

let vbd_polling_duration_key = "polling-duration" (* set in VBD other-config *)

let vbd_polling_idle_threshold_key = "polling-idle-threshold"

(* set in VBD other-config *)

let vbd_backend_local_key = "backend-local" (* set in VBD other-config *)

let mac_seed = "mac_seed" (* set in a VM to generate MACs by hash chaining *)

let ( ** ) = Int64.mul

let grant_api_access = "grant_api_access"

(* From Miami GA onward we identify the tools SR with the following SR.other_config key. *)
(* In Dundee we introduced the SR.is_tools_sr field for this purpose, but left the *)
(* other-config key for backwards compat. *)
let tools_sr_tag = "xenserver_tools_sr"

let tools_sr_name () = Xapi_version.product_brand () ^ " Tools"

let tools_sr_description () = tools_sr_name () ^ " ISOs"

let tools_sr_dir = ref "/opt/xensource/packages/iso"

let tools_sr_pbd_device_config =
  [
    ("path", !tools_sr_dir)
  ; (* for ffs *)
    ("location", !tools_sr_dir)
  ; (* for legacy iso *)
    ("legacy_mode", "true")
  ]

let create_tools_sr = ref false

let allow_host_sched_gran_modification = ref false

let default_template_key = "default_template"

let base_template_name_key = "base_template_name"

(* Keys to explain the presence of dom0 block-attached VBDs: *)
let vbd_task_key = "task_id"

let related_to_key = "related_to"

let get_nbd_extents = "/opt/xensource/libexec/get_nbd_extents.py"

(* other-config keys to sync over when mirroring/remapping/importing a VDI *)
let vdi_other_config_sync_keys = ["config-drive"]

(* Set to true on the P2V server template and the tools SR *)
let xensource_internal = "xensource_internal"

(* temporary restore path for db *)
let db_temporary_restore_path = Filename.concat "/var/lib/xcp" "restore_db.db"

(* temporary path for opening a foreign metadata database *)
let foreign_metadata_db = Filename.concat "/var/lib/xcp" "foreign.db"

(* After this we start to delete completed tasks (never pending ones) *)
let max_tasks = 200

(* After this we start to invalidate older sessions *)
(* We must allow for more sessions than running tasks *)
let max_sessions = max_tasks * 2

(* For sessions with specified originator, their session limits are counted independently. *)
let max_sessions_per_originator = 500

(* For sessions with specifiied user name (non-root), their session limit are counted independently *)
let max_sessions_per_user_name = 500

(* Place where database XML backups are kept *)
let backup_db_xml = Filename.concat "/var/lib/xcp" "state-backup.xml"

(* Directory containing scripts which are executed when a node becomes master
   and when a node gives up the master role *)
let master_scripts_dir = ref (Filename.concat "/etc/xensource" "master.d")

(* Indicates whether we should allow clones of suspended VMs via VM.clone *)
let pool_allow_clone_suspended_vm = "allow_clone_suspended_vm"

(* Indicates whether we should allow run-script inside VM *)
let pool_allow_guest_agent_run_script = "allow_guest_agent_run_script"

let i18n_key = "i18n-key"

let i18n_original_value_prefix = "i18n-original-value-"

(* Primitive access control mechanism: CA-12313 *)
let _sm_session = "_sm_session"

(* Mark objects created by an import for CA-11743 on their 'other-config' field *)
let import_task = "import_task"

(* other-config key names where we hack install-time and last-boot-time, to work around the fact that these are not persisted on metrics fields in 4.1
   - see CA-7582 *)
let _install_time_key = "install_time"

let _start_time_key = "start_time"

(* Sync switches *)
(* WARNING WARNING - take great care setting these - it could lead to xapi failing miserably! *)

let sync_switch_off = "nosync"

(* Set the following keys to this value to disable the dbsync operation *)

(* dbsync_slave *)
let sync_local_vdi_activations = "sync_local_vdi_activations"

let sync_create_localhost = "sync_create_localhost"

let sync_set_cache_sr = "sync_set_cache_sr"

let sync_load_rrd = "sync_load_rrd"

let sync_host_display = "sync_host_display"

let sync_refresh_localhost_info = "sync_refresh_localhost_info"

let sync_record_host_memory_properties = "sync_record_host_memory_properties"

let sync_create_host_cpu = "sync_create_host_cpu"

let sync_create_domain_zero = "sync_create_domain_zero"

let sync_crashdump_resynchronise = "sync_crashdump_resynchronise"

let sync_pbds = "sync_pbds"

let sync_pif_params = "sync_pif_params"

let sync_bios_strings = "sync_bios_strings"

let sync_chipset_info = "sync_chipset_info"

let sync_pci_devices = "sync_pci_devices"

let sync_gpus = "sync_gpus"

(* Allow dbsync actions to be disabled via the redo log, since the database
   isn't of much use if xapi won't start. *)
let disable_dbsync_for = ref []

(* create_storage *)
let sync_create_pbds = "sync_create_pbds"

(* sync VLANs on slave with master *)
let sync_vlans = "sync_vlans"

(* Set on the Pool.other_config to signal that the pool is currently in a mixed-mode
   rolling upgrade state. *)
let rolling_upgrade_in_progress = "rolling_upgrade_in_progress"

(* Set on Pool.other_config to override the base HA timeout in a persistent fashion *)
let default_ha_timeout = "default_ha_timeout"

(* Executed during startup when the API/database is online but before storage or networks
   are fully initialised. *)
let startup_script_hook = ref "xapi-startup-script"

(* Executed when a rolling upgrade is detected starting or stopping *)
let rolling_upgrade_script_hook = ref "xapi-rolling-upgrade"

(* Sets IQN and restarts iSCSI daemon if required *)
let set_iSCSI_initiator_script =
  ref "/opt/xensource/libexec/set-iscsi-initiator"

(* Executed during startup when the host is authed with AD
 * or the host is joining or leaving AD *)
let domain_join_cli_cmd = ref "/opt/pbis/bin/domainjoin-cli"

(* sqlite3 database PBIS used to store domain information *)
let pbis_db_path = "/var/lib/pbis/db/registry.db"

(* When set to true indicates that the host has still booted so we're initialising everything
   from scratch e.g. shared storage, sampling boot free mem etc *)
let on_system_boot = ref false

(* Default backlog supplied to Unix.listen *)
let listen_backlog = 128

(* Xapi script hooks root *)
let xapi_hooks_root = ref "/etc/xapi.d"

let xapi_blob_location = Filename.concat "/var/lib/xcp" "blobs"

let last_blob_sync_time = "last_blob_sync_time"

(* Port on which to send network heartbeats *)
let xha_udp_port = 694 (* same as linux-ha *)

(* Port which xapi-clusterd uses to communicate *)
let xapi_clusterd_port = ref 8896

(* Local YUM repo port listened by a stunnel local client.
 * This stunnel client will proxy the access to the internal YUM repo on pool master.
 *)
let local_yum_repo_port = ref 8000

(* When a host is known to be shutting down or rebooting, we add it's reference in here.
   This can be used to force the Host_metrics.live flag to false. *)
let hosts_which_are_shutting_down : API.ref_host list ref = ref []

let hosts_which_are_shutting_down_m = Mutex.create ()

let xha_timeout = "timeout"

let message_limit = ref 10000

let xapi_message_script = ref "mail-alarm"

(* Emit a warning if more than this amount of clock skew detected *)
let max_clock_skew = 5. *. 60. (* 5 minutes *)

(* Optional directory containing XenAPI plugins *)
let xapi_plugins_root = ref "/etc/xapi.d/plugins"

(* Optional directory containing XenAPI extensions *)
let xapi_extensions_root = ref "/etc/xapi.d/extensions"

(** CA-18377: Providing lists of operations that were supported by the Miami release. *)

(** For now, we check against these lists when sending data across the wire that may  *)

(** be read by a Miami host, and remove any items that are not found on the lists.    *)

let host_operations_miami = [`evacuate; `provision]

(* Whether still support intel gvt-g vGPU *)
let gvt_g_supported = ref true

let rpu_allowed_vm_operations =
  [
    `assert_operation_valid
  ; `changing_memory_live
  ; `changing_shadow_memory_live
  ; `changing_VCPUs_live
  ; `clean_reboot
  ; `clean_shutdown
  ; `clone
  ; `copy
  ; `csvm
  ; `destroy
  ; `export
  ; `get_boot_record
  ; `hard_reboot
  ; `hard_shutdown
  ; `import
  ; `make_into_template
  ; `migrate_send
  ; `pause
  ; `pool_migrate
  ; `power_state_reset
  ; `provision
  ; `resume
  ; `resume_on
  ; `send_sysrq
  ; `send_trigger
  ; `start
  ; `start_on
  ; `suspend
  ; `unpause
  ; `update_allowed_operations
  ]

(* Until the Ely release, the vdi_operations enum had stayed unchanged
 * since 2009 or earlier, but then Ely and some subsequent releases
 * added new members to the enum. *)
let pre_ely_vdi_operations =
  [
    `clone
  ; `copy
  ; `resize
  ; `resize_online
  ; `snapshot
  ; `destroy
  ; `forget
  ; `update
  ; `force_unlock
  ; `generate_config
  ; `blocked
  ]

(* We might consider restricting this further. *)
let rpu_allowed_vdi_operations = pre_ely_vdi_operations

(* Viridian key name (goes in platform flags) *)
let viridian_key_name = "viridian"

(* Viridian key value (set in new templates, in built-in templates on upgrade and when Orlando PV drivers up-to-date first detected) *)
let default_viridian_key_value = "true"

let device_id_key_name = "device_id"

(* Host.other_config key to indicate the absence of local storage *)
let host_no_local_storage = "no_local_storage"

(* Pool.other_config key to enable creation of min/max rras in new VM rrds *)
let create_min_max_in_new_VM_RRDs = "create_min_max_in_new_VM_RRDs"

(* Pool.other_config key to enable pass-through of PIF carrier *)
let pass_through_pif_carrier_key = "pass_through_pif_carrier"

(* Don't pass through PIF carrier information by default *)
let pass_through_pif_carrier = ref false

let vgpu_type_id = "type_id"

(** key for NVidia vgpu "class" attribute in vgpuConfig.xml *)
let vgpu_type_vclass = "vclass"

let igd_passthru_key = "igd_passthrough"

let vgt_low_gm_sz = "vgt_low_gm_sz"

let vgt_high_gm_sz = "vgt_high_gm_sz"

let vgt_fence_sz = "vgt_fence_sz"

let mxgpu_vgpus_per_pgpu = "vgpus_per_pgpu"

let nvidia_vgpu_first_slot_in_guest = 11

let nvidia_host_driver_file = ref "/usr/lib64/libnvidia-vgpu.so"

let nvidia_compat_conf_dir = "/usr/share/nvidia/vgx"

let nvidia_compat_config_file_key = "config_file"

let wlb_timeout = "wlb_timeout"

let wlb_reports_timeout = "wlb_reports_timeout"

let default_wlb_timeout = 30.0

let default_wlb_reports_timeout = 600.0

let cert_expiration_days = ref (365 * 10)

(** {2 Settings relating to dynamic memory control} *)

(** A pool-wide configuration key that specifies for HVM guests a lower bound
    for the ratio k, where (memory-dynamic-min >= k * memory-static-max) *)
let memory_ratio_hvm = ("memory-ratio-hvm", "0.25")

(** A pool-wide configuration key that specifies for PV guests a lower bound
    for the ratio k, where (memory-dynamic-min >= k * memory-static-max) *)
let memory_ratio_pv = ("memory-ratio-pv", "0.25")

(** {2 Settings for the redo-log} *)

(** {3 Settings related to the connection to the block device I/O process} *)

(** The maximum allowed number of redo_log instances. *)
let redo_log_max_instances = 8

(** {3 Settings related to the metadata VDI which hosts the redo log} *)

(** Reason associated with the static VDI attach, to help identify the metadata VDI later (HA) *)
let ha_metadata_vdi_reason = "HA metadata VDI"

(** Reason associated with the static VDI attach, to help identify the metadata VDI later (generic) *)
let gen_metadata_vdi_reason = "general metadata VDI"

(** Pool.other_config key which, when set to the value "true", enables generation of METADATA_LUN_{HEALTHY_BROKEN} alerts *)
let redo_log_alert_key = "metadata_lun_alerts"

(* CP-825: Serialize execution of pool-enable-extauth and pool-disable-extauth *)

(** Mutex for the external authentication in pool *)
let serialize_pool_enable_disable_extauth = Mutex.create ()

(* CP-695: controls our asynchronous persistent initialization of the external authentication service during Xapi.server_init *)

(* Auth types *)
let auth_type_NONE = ""

let auth_type_AD = "AD"

let auth_type_PAM = "PAM"

let event_hook_auth_on_xapi_initialize_succeeded = ref false

(** {2 CPUID feature masking} *)

let cpu_info_vendor_key = "vendor"

let cpu_info_features_key = "features"

let cpu_info_features_pv_key = "features_pv"

let cpu_info_features_hvm_key = "features_hvm"

let cpu_info_features_pv_host_key = "features_pv_host"

let cpu_info_features_hvm_host_key = "features_hvm_host"

(** Metrics *)

let metrics_root = "/dev/shm/metrics"

let metrics_prefix_mem_host = "xcp-rrdd-mem_host"

let metrics_prefix_mem_vms = "xcp-rrdd-mem_vms"

let metrics_prefix_pvs_proxy = "pvsproxy-"

(** Path to trigger file for Network Reset. *)
let network_reset_trigger = "/tmp/network-reset"

let first_boot_dir = "/etc/firstboot.d/"

(** {2 Xenopsd metadata persistence} *)

let persist_xenopsd_md = "persist_xenopsd_md"

let persist_xenopsd_md_root = Filename.concat "/var/lib/xcp" "xenopsd_md"

(** {Host updates directory} *)
let host_update_dir = ref "/var/update"

let qemu_dm_ready_timeout = ref 300.

(* Time we allow for the hotplug scripts to run before we assume something bad
   has happened and abort *)
let hotplug_timeout = ref 300.

let pif_reconfigure_ip_timeout = ref 300.

(* CA-16878: 5 minutes, same as the local database flush *)
let pool_db_sync_interval = ref 300.

(* blob/message/rrd file syncing - sync once a day *)
let pool_data_sync_interval = ref 86400.

let domain_shutdown_total_timeout = ref 1200.

(* The actual reboot delay will be a random value between base and base + extra *)
let emergency_reboot_delay_base = ref 60.

let emergency_reboot_delay_extra = ref 120.

let ha_xapi_healthcheck_interval = ref 60

let ha_xapi_healthcheck_timeout = ref 120

(* > the number of attempts in xapi-health-check script *)

let ha_xapi_restart_attempts = ref 1

let ha_xapi_restart_timeout = ref 300

(* 180s is max start delay and 60s max shutdown delay in the initscript *)

(* Logrotate - poll the amount of data written out by the logger, and call
   logrotate when it exceeds the threshold *)
let logrotate_check_interval = ref 300.

let rrd_backup_interval = ref 86400.

(* CP-703: Periodic revalidation of externally-authenticated sessions *)
let session_revalidation_interval = ref 300. (* every 5 minutes *)

(* CP-820: other-config field in subjects should be periodically refreshed *)
let update_all_subjects_interval = ref 900. (* every 15 minutes *)

(* The default upper bound on the length of time to wait for a running VM to
   reach its current memory target. *)
let wait_memory_target_timeout = ref 256.

let snapshot_with_quiesce_timeout = ref 600.

(* Interval between host heartbeats *)
let host_heartbeat_interval = ref 30.

(* If we haven't heard a heartbeat from a host for this interval then the host is assumed dead *)
let host_assumed_dead_interval = ref 600.0

(* If a session has a last_active older than this we delete it *)
let inactive_session_timeout = ref 86400. (* 24 hrs in seconds *)

let pending_task_timeout = ref 86400. (* 24 hrs in seconds *)

let completed_task_timeout = ref 3900. (* 65 mins *)

(* Don't reboot a domain which crashes too quickly: *)
let minimum_time_between_bounces = ref 120. (* 2 minutes *)

(* If a domain is rebooted (from inside) in less than this time since it last
   started, then insert an artificial delay: *)
let minimum_time_between_reboot_with_no_added_delay = ref 60. (* 1 minute *)

let ha_monitor_interval = ref 20.

(* Unconditionally replan every once in a while just in case the overcommit
   protection is buggy and we don't notice *)
let ha_monitor_plan_interval = ref 1800.

let ha_monitor_startup_timeout = ref 1800.

let ha_default_timeout_base = ref 60.

let guest_liveness_timeout = ref 300.

(** The default time, in µs, in which tapdisk3 will keep polling the vbd ring buffer in expectation for extra requests from the guest *)
let default_vbd3_polling_duration = ref 1000

(** The default % of idle dom0 cpu above which tapdisk3 will keep polling the vbd ring buffer *)
let default_vbd3_polling_idle_threshold = ref 50

(** The minimal time gap between attempts to call plugin on a particular VM *)
let vm_call_plugin_interval = ref 10.

(** The maximum number of SR scans allowed concurrently *)
let max_active_sr_scans = ref 32

let nowatchdog = ref false

let log_getter = ref false

(* Path to the pool secret file. *)
let pool_secret_path = ref (Filename.concat "/etc/xensource" "ptoken")

(* Path to server ssl certificate *)
let server_cert_path = ref (Filename.concat "/etc/xensource" "xapi-ssl.pem")

(* The group id of server ssl certificate file *)
let server_cert_group_id = ref (-1)

(* Path to server certificate used for host-to-host TLS connections *)
let server_cert_internal_path =
  ref (Filename.concat "/etc/xensource" "xapi-pool-tls.pem")

let c_rehash = ref "c_rehash"

let trusted_certs_dir = ref "/etc/stunnel/certs"

let trusted_pool_certs_dir = ref "/etc/stunnel/certs-pool"

let stunnel_bundle_path = ref "/etc/stunnel/xapi-stunnel-ca-bundle.pem"

let pool_bundle_path = ref "/etc/stunnel/xapi-pool-ca-bundle.pem"

let stunnel_conf = ref "/etc/stunnel/xapi.conf"

let udhcpd_conf = ref (Filename.concat "/etc/xensource" "udhcpd.conf")

let udhcpd_skel = ref (Filename.concat "/etc/xensource" "udhcpd.skel")

let udhcpd_leases_db = ref "/var/lib/xcp/dhcp-leases.db"

let udhcpd_pidfile = ref "/var/run/udhcpd.pid"

let iscsi_initiator_config_file = ref "/etc/iscsi/initiatorname.iscsi"

let multipathing_config_file = ref "/var/run/nonpersistent/multipath_enabled"

let busybox = ref "busybox"

let xe_path = ref "xe"

let pbis_force_domain_leave_script = ref "pbis-force-domain-leave"

let sparse_dd = ref "sparse_dd"

let vhd_tool = ref "vhd-tool"

let fence = ref "fence"

let host_bugreport_upload = ref "host-bugreport-upload"

let set_hostname = ref "set-hostname"

let xe_syslog_reconfigure = ref "xe-syslog-reconfigure"

let logs_download = ref "logs-download"

let update_mh_info_script = ref "update-mh-info"

let upload_wrapper = ref "upload-wrapper"

let host_backup = ref "host-backup"

let host_restore = ref "host-restore"

let xe_toolstack_restart = ref "xe-toolstack-restart"

let xsh = ref "xsh"

let static_vdis = ref "static-vdis"

let sm_dir = ref "/opt/xensource/sm"

let web_dir = ref "/opt/xensource/www"

let hsts_max_age = ref (-1)

let website_https_only = ref true

let migration_https_only = ref true

let cluster_stack_root = ref "/usr/libexec/xapi/cluster-stack"

let cluster_stack_default = ref "xhad"

let xen_cmdline_path = ref "/opt/xensource/libexec/xen-cmdline"

let post_install_scripts_dir =
  ref "/opt/xensource/packages/post-install-scripts"

let gpg_homedir = ref "/opt/xensource/gpg"

let update_issue_script = ref "update-issue"

let kill_process_script = ref "killall"

let nbd_firewall_config_script =
  ref "/opt/xensource/libexec/nbd-firewall-config.sh"

let firewall_port_config_script = ref "/etc/xapi.d/plugins/firewall-port"

let nbd_client_manager_script =
  ref "/opt/xensource/libexec/nbd_client_manager.py"

let varstore_rm = ref "/usr/bin/varstore-rm"

let varstore_dir = ref "/var/lib/varstored"

let default_auth_dir = ref "/usr/share/varstored"

let allow_custom_uefi_certs = ref false

let disable_logging_for = ref []

let nvidia_whitelist = ref "/usr/share/nvidia/vgpu/vgpuConfig.xml"

let nvidia_sriov_manage_script = ref "/usr/lib/nvidia/sriov-manage"

let igd_passthru_vendor_whitelist = ref []

let gvt_g_whitelist = ref "/etc/gvt-g-whitelist"

let mxgpu_whitelist = ref "/etc/mxgpu-whitelist"

let xen_livepatch_list = ref "/usr/sbin/xen-livepatch list"

let kpatch_list = ref "/usr/sbin/kpatch list"

let modprobe_path = ref "/usr/sbin/modprobe"

let usb_path = "usb_path"

let local_pool_repo_dir = ref "/var/lib/yum-mirror"

(* The bfs-interfaces script returns boot from SAN NICs.
 * All ISCSI Boot Firmware Table (ibft) NICs should be marked
 * with PIF.managed = false and all FCoE boot from SAN * NICs
 * should be set with disallow-unplug=true, during a PIF.scan. *)
let non_managed_pifs = ref "/opt/xensource/libexec/bfs-interfaces"

let fcoe_driver = ref "/opt/xensource/libexec/fcoe_driver"

let list_domains = ref "/usr/bin/list_domains"

let systemctl = ref "/usr/bin/systemctl"

let xen_cmdline_script = ref "/opt/xensource/libexec/xen-cmdline"

let alert_certificate_check = ref "alert-certificate-check"

let sr_health_check_task_label = "SR Recovering"

let domain_zero_domain_type = `pv

let gen_pool_secret_script = ref "/usr/bin/pool_secret_wrapper"

let repository_domain_name_allowlist = ref []

let yum_cmd = ref "/usr/bin/yum"

let kpatch_cmd = ref "/usr/sbin/kpatch"

let xen_livepatch_cmd = ref "/usr/sbin/xen-livepatch"

let xl_cmd = ref "/usr/sbin/xl"

let yum_repos_config_dir = ref "/etc/yum.repos.d"

let remote_repository_prefix = ref "remote"

let local_repository_prefix = ref "local"

let yum_config_manager_cmd = ref "/usr/bin/yum-config-manager"

let reposync_cmd = ref "/usr/bin/reposync"

let createrepo_cmd = ref "/usr/bin/createrepo_c"

let modifyrepo_cmd = ref "/usr/bin/modifyrepo_c"

let repoquery_cmd = ref "/usr/bin/repoquery"

let rpm_cmd = ref "/usr/bin/rpm"

let rpm_gpgkey_dir = ref "/etc/pki/rpm-gpg"

let repository_gpgkey_name = ref ""

let repository_gpgcheck = ref true

let observer_config_dir = "/etc/xensource/observer"

let ignore_vtpm_unimplemented = ref false

let evacuation_batch_size = ref 10

type xapi_globs_spec_ty = Float of float ref | Int of int ref

let extauth_ad_backend = ref "winbind"

let net_cmd = ref "/usr/bin/net"

let wb_cmd = ref "/usr/bin/wbinfo"

let winbind_debug_level = ref 2

let winbind_cache_time = ref 60

let winbind_machine_pwd_timeout = ref (2. *. 7. *. 24. *. 3600.)

let winbind_update_closest_kdc_interval = ref (3600. *. 22.)
(* every 22 hours *)

let winbind_kerberos_encryption_type = ref Kerberos_encryption_types.Winbind.All

let winbind_allow_kerberos_auth_fallback = ref false

let winbind_keep_configuration = ref false

let winbind_ldap_query_subject_timeout = ref 20.

let tdb_tool = ref "/usr/bin/tdbtool"

let sqlite3 = ref "/usr/bin/sqlite3"

let samba_dir = "/var/lib/samba"

let header_read_timeout_tcp = ref 10.
(* Timeout in seconds for every read while reading HTTP headers (on TCP only) *)

let header_total_timeout_tcp = ref 60.
(* Timeout in seconds to receive all HTTP headers (on TCP only) *)

let max_header_length_tcp = ref 1024
(* Maximum accepted size of HTTP headers in bytes (on TCP only) *)

let conn_limit_tcp = ref 800

let conn_limit_unix = ref 1024

let conn_limit_clientcert = ref 800

let trace_log_dir = ref "/var/log/dt/zipkinv2/json"

let export_interval = ref 30.

let max_spans = ref 1000

let max_traces = ref 10000

let compress_tracing_files = ref true

let prefer_nbd_attach = ref false

(** 1 MiB *)
let max_observer_file_size = ref (1 lsl 20)

let cert_thumbprint_header_request =
  ref "x-xenapi-request-host-certificate-thumbprint"

let cert_thumbprint_header_value = ref "sha-256:master"

let cert_thumbprint_header_response =
  ref "x-xenapi-response-host-certificate-thumbprint"

let observer_endpoint_http_enabled = ref false

let observer_endpoint_https_enabled = ref false

let python3_path = ref "/usr/bin/python3"

let observer_experimental_components =
  ref (StringSet.singleton Constants.observer_component_smapi)

<<<<<<< HEAD
let pool_recommendations_dir = ref "/etc/xapi.pool-recommendations.d"
=======
let disable_webserver = ref false
>>>>>>> c0e5dc45

let xapi_globs_spec =
  [
    ( "master_connection_reset_timeout"
    , Float Db_globs.master_connection_reset_timeout
    )
  ; ( "master_connection_retry_timeout"
    , Float Db_globs.master_connection_retry_timeout
    )
  ; ( "master_connection_default_timeout"
    , Float Db_globs.master_connection_default_timeout
    )
  ; ("qemu_dm_ready_timeout", Float qemu_dm_ready_timeout)
  ; ("hotplug_timeout", Float hotplug_timeout)
  ; ("pif_reconfigure_ip_timeout", Float pif_reconfigure_ip_timeout)
  ; ("pool_db_sync_interval", Float pool_db_sync_interval)
  ; ("pool_data_sync_interval", Float pool_data_sync_interval)
  ; ("domain_shutdown_total_timeout", Float domain_shutdown_total_timeout)
  ; ("emergency_reboot_delay_base", Float emergency_reboot_delay_base)
  ; ("emergency_reboot_delay_extra", Float emergency_reboot_delay_extra)
  ; ("ha_xapi_healthcheck_interval", Int ha_xapi_healthcheck_interval)
  ; ("ha_xapi_healthcheck_timeout", Int ha_xapi_healthcheck_timeout)
  ; ("ha_xapi_restart_attempts", Int ha_xapi_restart_attempts)
  ; ("ha_xapi_restart_timeout", Int ha_xapi_restart_timeout)
  ; ("logrotate_check_interval", Float logrotate_check_interval)
  ; ("rrd_backup_interval", Float rrd_backup_interval)
  ; ("session_revalidation_interval", Float session_revalidation_interval)
  ; ("update_all_subjects_interval", Float update_all_subjects_interval)
  ; ("wait_memory_target_timeout", Float wait_memory_target_timeout)
  ; ("snapshot_with_quiesce_timeout", Float snapshot_with_quiesce_timeout)
  ; ("host_heartbeat_interval", Float host_heartbeat_interval)
  ; ("host_assumed_dead_interval", Float host_assumed_dead_interval)
  ; ("fuse_time", Float Constants.fuse_time)
  ; ("db_restore_fuse_time", Float Constants.db_restore_fuse_time)
  ; ("inactive_session_timeout", Float inactive_session_timeout)
  ; ("pending_task_timeout", Float pending_task_timeout)
  ; ("completed_task_timeout", Float completed_task_timeout)
  ; ("minimum_time_between_bounces", Float minimum_time_between_bounces)
  ; ( "minimum_time_between_reboot_with_no_added_delay"
    , Float minimum_time_between_reboot_with_no_added_delay
    )
  ; ("ha_monitor_interval", Float ha_monitor_interval)
  ; ("ha_monitor_plan_interval", Float ha_monitor_plan_interval)
  ; ("ha_monitor_startup_timeout", Float ha_monitor_startup_timeout)
  ; ("ha_default_timeout_base", Float ha_default_timeout_base)
  ; ("guest_liveness_timeout", Float guest_liveness_timeout)
  ; ( "permanent_master_failure_retry_interval"
    , Float Db_globs.permanent_master_failure_retry_interval
    )
  ; ( "redo_log_max_block_time_empty"
    , Float Db_globs.redo_log_max_block_time_empty
    )
  ; ("redo_log_max_block_time_read", Float Db_globs.redo_log_max_block_time_read)
  ; ( "redo_log_max_block_time_writedelta"
    , Float Db_globs.redo_log_max_block_time_writedelta
    )
  ; ( "redo_log_max_block_time_writedb"
    , Float Db_globs.redo_log_max_block_time_writedb
    )
  ; ("redo_log_max_startup_time", Float Db_globs.redo_log_max_startup_time)
  ; ("redo_log_connect_delay", Float Db_globs.redo_log_connect_delay)
  ; ("default-vbd3-polling-duration", Int default_vbd3_polling_duration)
  ; ( "default-vbd3-polling-idle-threshold"
    , Int default_vbd3_polling_idle_threshold
    )
  ; ("vm_call_plugin_interval", Float vm_call_plugin_interval)
  ; ("xapi_clusterd_port", Int xapi_clusterd_port)
  ; ("max_active_sr_scans", Int max_active_sr_scans)
  ; ("winbind_debug_level", Int winbind_debug_level)
  ; ("winbind_cache_time", Int winbind_cache_time)
  ; ("winbind_machine_pwd_timeout", Float winbind_machine_pwd_timeout)
  ; ( "winbind_update_closest_kdc_interval"
    , Float winbind_update_closest_kdc_interval
    )
  ; ("header_read_timeout_tcp", Float header_read_timeout_tcp)
  ; ("header_total_timeout_tcp", Float header_total_timeout_tcp)
  ; ("max_header_length_tcp", Int max_header_length_tcp)
  ; ("conn_limit_tcp", Int conn_limit_tcp)
  ; ("conn_limit_unix", Int conn_limit_unix)
  ; ("conn_limit_clientcert", Int conn_limit_clientcert)
  ; ("export_interval", Float export_interval)
  ; ("max_spans", Int max_spans)
  ; ("max_traces", Int max_traces)
  ; ("max_observer_file_size", Int max_observer_file_size)
  ]

let options_of_xapi_globs_spec =
  List.map
    (fun (name, ty) ->
      ( name
      , (match ty with Float x -> Arg.Set_float x | Int x -> Arg.Set_int x)
      , (fun () ->
          match ty with
          | Float x ->
              string_of_float !x
          | Int x ->
              string_of_int !x
        )
      , Printf.sprintf "Set the value of '%s'" name
      )
    )
    xapi_globs_spec

let xenopsd_queues =
  ref
    [
      "org.xen.xapi.xenops.classic"
    ; "org.xen.xapi.xenops.simulator"
    ; "org.xen.xapi.xenops.xenlight"
    ]

let default_xenopsd = ref "org.xen.xapi.xenops.xenlight"

let gpumon_stop_timeout = ref 10.0

let reboot_required_hfxs = ref "/run/reboot-required.hfxs"

(* Fingerprint of default patch key *)
let citrix_patch_key =
  "NERDNTUzMDMwRUMwNDFFNDI4N0M4OEVCRUFEMzlGOTJEOEE5REUyNg=="

let trusted_patch_key = ref citrix_patch_key

let gen_list_option name desc of_string string_of opt =
  let parse s =
    opt := [] ;
    try
      String.split_f String.isspace s
      |> List.iter (fun x -> opt := of_string x :: !opt)
    with e ->
      D.error "Unable to parse %s=%s (expected space-separated list) error: %s"
        name s (Printexc.to_string e)
  and get () =
    List.map string_of !opt |> String.concat "; " |> Printf.sprintf "[ %s ]"
  in
  (name, Arg.String parse, get, desc)

let sm_plugins = ref []

let accept_sm_plugin name =
  List.(
    fold_left ( || ) false
      (map
         (function
           | `All ->
               true
           | `Sm x ->
               String.lowercase_ascii x = String.lowercase_ascii name
           )
         !sm_plugins
      )
  )

let nvidia_multi_vgpu_enabled_driver_versions =
  ref ["430.42"; "430.62"; "440.00+"]

let nvidia_default_host_driver_version = "0.0"

type nvidia_t4_sriov = Nvidia_T4_SRIOV | Nvidia_LEGACY | Nvidia_DEFAULT

let nvidia_t4_sriov = ref Nvidia_DEFAULT

(** CP-41126. true - we are detaching the NVML library in gpumon; false -
    we stop gpumon. *)
let nvidia_gpumon_detach = ref false

let failed_login_alert_freq = ref 3600

let other_options =
  [
    gen_list_option "sm-plugins"
      "space-separated list of storage plugins to allow."
      (fun x -> if x = "*" then `All else `Sm x)
      (fun x -> match x with `All -> "*" | `Sm x -> x)
      sm_plugins
  ; ( "hotfix-fingerprint"
    , Arg.Set_string trusted_patch_key
    , (fun () -> !trusted_patch_key)
    , "Fingerprint of the key used for signed hotfixes"
    )
  ; ( "logconfig"
    , Arg.Set_string log_config_file
    , (fun () -> !log_config_file)
    , "Log config file to use"
    )
  ; ( "writereadyfile"
    , Arg.Set_string ready_file
    , (fun () -> !ready_file)
    , "touch specified file when xapi is ready to accept requests"
    )
  ; ( "writeinitcomplete"
    , Arg.Set_string init_complete
    , (fun () -> !init_complete)
    , "touch specified file when xapi init process is complete"
    )
  ; ( "nowatchdog"
    , Arg.Set nowatchdog
    , (fun () -> string_of_bool !nowatchdog)
    , "turn watchdog off, avoiding initial fork"
    )
  ; ( "log-getter"
    , Arg.Set log_getter
    , (fun () -> string_of_bool !log_getter)
    , "Enable/Disable logging for getters"
    )
  ; ( "onsystemboot"
    , Arg.Set on_system_boot
    , (fun () -> string_of_bool !on_system_boot)
    , "indicates that this server start is the first since the host rebooted"
    )
  ; ( "relax-xsm-sr-check"
    , Arg.Set relax_xsm_sr_check
    , (fun () -> string_of_bool !relax_xsm_sr_check)
    , "allow storage migration when SRs have been mirrored out-of-band (and \
       have matching SR uuids)"
    )
  ; gen_list_option "disable-logging-for"
      "space-separated list of modules to suppress logging from"
      (fun s -> s)
      (fun s -> s)
      disable_logging_for
  ; gen_list_option "disable-dbsync-for"
      "space-separated list of database synchronisation actions to skip"
      (fun s -> s)
      (fun s -> s)
      disable_dbsync_for
  ; ( "xenopsd-queues"
    , Arg.String (fun x -> xenopsd_queues := String.split ',' x)
    , (fun () -> String.concat "," !xenopsd_queues)
    , "list of xenopsd instances to manage"
    )
  ; ( "xenopsd-default"
    , Arg.Set_string default_xenopsd
    , (fun () -> !default_xenopsd)
    , "default xenopsd to use"
    )
  ; ( "nvidia-whitelist"
    , Arg.Set_string nvidia_whitelist
    , (fun () -> !nvidia_whitelist)
    , "path to the NVidia vGPU whitelist file"
    )
  ; gen_list_option "igd-passthru-vendor-whitelist"
      "list of PCI vendor IDs for integrated graphics passthrough \
       (space-separated)"
      (fun s ->
        D.debug "Whitelisting PCI vendor %s for passthrough" s ;
        Scanf.sscanf s "%4Lx" (fun _ -> s)
      ) (* Scanf verifies format *)
      (fun s -> s)
      igd_passthru_vendor_whitelist
  ; ( "gvt-g-whitelist"
    , Arg.Set_string gvt_g_whitelist
    , (fun () -> !gvt_g_whitelist)
    , "path to the GVT-g whitelist file"
    )
  ; ( "gvt-g-supported"
    , Arg.Set gvt_g_supported
    , (fun () -> string_of_bool !gvt_g_supported)
    , "indicates that this server still support intel gvt_g vGPU"
    )
  ; ( "mxgpu-whitelist"
    , Arg.Set_string mxgpu_whitelist
    , (fun () -> !mxgpu_whitelist)
    , "path to the AMD whitelist file"
    )
  ; ( "pass-through-pif-carrier"
    , Arg.Set pass_through_pif_carrier
    , (fun () -> string_of_bool !pass_through_pif_carrier)
    , "reflect physical interface carrier information to VMs by default"
    )
  ; ( "cluster-stack-default"
    , Arg.Set_string cluster_stack_default
    , (fun () -> !cluster_stack_default)
    , "Default cluster stack (HA)"
    )
  ; ( "gpumon_stop_timeout"
    , Arg.Set_float gpumon_stop_timeout
    , (fun () -> string_of_float !gpumon_stop_timeout)
    , "Time to wait after attempting to stop gpumon when launching a \
       vGPU-enabled VM."
    )
  ; ( "reboot_required_hfxs"
    , Arg.Set_string reboot_required_hfxs
    , (fun () -> !reboot_required_hfxs)
    , "File to query hotfix uuids which require reboot"
    )
  ; ( "xen_livepatch_list"
    , Arg.Set_string xen_livepatch_list
    , (fun () -> !xen_livepatch_list)
    , "Command to query current xen livepatch list"
    )
  ; ( "kpatch_list"
    , Arg.Set_string kpatch_list
    , (fun () -> !kpatch_list)
    , "Command to query current kernel patch list"
    )
  ; ( "modprobe_path"
    , Arg.Set_string modprobe_path
    , (fun () -> !modprobe_path)
    , "Location of the modprobe(8) command: should match $(which modprobe)"
    )
  ; ( "db_idempotent_map"
    , Arg.Set Db_globs.idempotent_map
    , (fun () -> string_of_bool !Db_globs.idempotent_map)
    , "True if the add_to_<map> API calls should be idempotent"
    )
  ; ( "nvidia_multi_vgpu_enabled_driver_versions"
    , Arg.String
        (fun x ->
          nvidia_multi_vgpu_enabled_driver_versions := String.split ',' x
        )
    , (fun () -> String.concat "," !nvidia_multi_vgpu_enabled_driver_versions)
    , "list of nvidia host driver versions with multiple vGPU supported.\n\
      \  if a version end with +, it means any driver version greater or equal \
       than that version"
    )
  ; ( "nvidia_t4_sriov"
    , Arg.String
        (function
        | "true" | "on" | "1" ->
            nvidia_t4_sriov := Nvidia_T4_SRIOV
        | "false" | "off" | "0" ->
            nvidia_t4_sriov := Nvidia_LEGACY
        | "default" | "xml" | _ ->
            nvidia_t4_sriov := Nvidia_DEFAULT
        )
    , (fun () ->
        match !nvidia_t4_sriov with
        | Nvidia_DEFAULT ->
            "default - Infer NVidia GPU addressing mode from vgpuConfig.xml"
        | Nvidia_LEGACY ->
            "false - Use legacy mode for NVidia GPU addressing"
        | Nvidia_T4_SRIOV ->
            "true - Use SR-IOV for NVidia T4 GPUs, legacy otherwise"
      )
    , "Use of SR-IOV for Nvidia GPUs; 'true', 'false', 'default'."
    )
  ; ( "create-tools-sr"
    , Arg.Set create_tools_sr
    , (fun () -> string_of_bool !create_tools_sr)
    , "Indicates whether to create an SR for Tools ISOs"
    )
  ; ( "allow-host-sched-gran-modification"
    , Arg.Set allow_host_sched_gran_modification
    , (fun () -> string_of_bool !allow_host_sched_gran_modification)
    , "Allows to modify the host's scheduler granularity"
    )
  ; ( "extauth_ad_backend"
    , Arg.Set_string extauth_ad_backend
    , (fun () -> !extauth_ad_backend)
    , "Which AD backend used to talk to DC"
    )
  ; ( "winbind_kerberos_encryption_type"
    , Arg.String
        (fun s ->
          Option.iter
            (fun k -> winbind_kerberos_encryption_type := k)
            (Kerberos_encryption_types.Winbind.of_string s)
        )
    , (fun () ->
        Kerberos_encryption_types.Winbind.to_string
          !winbind_kerberos_encryption_type
      )
    , "Encryption types to use when operating as Kerberos client \
       [strong|legacy|all]"
    )
  ; ( "winbind_allow_kerberos_auth_fallback"
    , Arg.Set winbind_allow_kerberos_auth_fallback
    , (fun () -> string_of_bool !winbind_allow_kerberos_auth_fallback)
    , "Whether to allow fallback to other auth on kerberos failure"
    )
  ; ( "winbind_keep_configuration"
    , Arg.Set winbind_keep_configuration
    , (fun () -> string_of_bool !winbind_keep_configuration)
    , "Whether to clear winbind configuration when join domain failed or leave \
       domain"
    )
  ; ( "winbind_ldap_query_subject_timeout"
    , Arg.Set_float winbind_ldap_query_subject_timeout
    , (fun () -> string_of_float !winbind_ldap_query_subject_timeout)
    , "Timeout to perform ldap query for subject information"
    )
  ; ( "hsts_max_age"
    , Arg.Set_int hsts_max_age
    , (fun () -> string_of_int !hsts_max_age)
    , "number of seconds after the reception of the STS header field, during \
       which the UA as a known HSTS Host (default = -1 means HSTS is disabled)"
    )
  ; ( "website-https-only"
    , Arg.Set website_https_only
    , (fun () -> string_of_bool !website_https_only)
    , "Allow access to the internal website using HTTPS only (no HTTP)"
    )
  ; ( "migration-https-only"
    , Arg.Set migration_https_only
    , (fun () -> string_of_bool !migration_https_only)
    , "Exclusively use HTTPS for VM migration"
    )
  ; gen_list_option "repository-domain-name-allowlist"
      "space-separated list of allowed domain name in base URL in repository."
      (fun s -> s)
      (fun s -> s)
      repository_domain_name_allowlist
  ; ( "repository-gpgcheck"
    , Arg.Set repository_gpgcheck
    , (fun () -> string_of_bool !repository_gpgcheck)
    , "turn gpgcheck on/off"
    )
  ; ( "repository-gpgkey-name"
    , Arg.Set_string repository_gpgkey_name
    , (fun () -> !repository_gpgkey_name)
    , "The default name of gpg key file used by YUM and RPM to verify metadata \
       and packages in repository"
    )
  ; ( "failed-login-alert-freq"
    , Arg.Set_int failed_login_alert_freq
    , (fun () -> string_of_int !failed_login_alert_freq)
    , "Frequency at which we alert any failed logins (in seconds; \
       default=3600s)"
    )
  ; ( "cert-expiration-days"
    , Arg.Set_int cert_expiration_days
    , (fun () -> string_of_int !cert_expiration_days)
    , "Number of days a refreshed certificate will be valid; it defaults to 10 \
       years."
    )
  ; ( "messages-limit"
    , Arg.Set_int message_limit
    , (fun () -> string_of_int !message_limit)
    , "Maximum number of messages kept before deleting oldest ones."
    )
  ; ( "evacuation-batch-size"
    , Arg.Set_int evacuation_batch_size
    , (fun () -> string_of_int !evacuation_batch_size)
    , "The number of VMs evacauted from a host in parallel."
    )
  ; ( "ignore-vtpm-unimplemented"
    , Arg.Set ignore_vtpm_unimplemented
    , (fun () -> string_of_bool !ignore_vtpm_unimplemented)
    , "Do not raise errors on use-cases where VTPM codepaths are not finished."
    )
  ; ( "allow-custom-uefi-certs"
    , Arg.Set allow_custom_uefi_certs
    , (fun () -> string_of_bool !allow_custom_uefi_certs)
    , "Enable (true) or Disable (false) setting a custom location for \
       varstored UEFI certificates"
    )
  ; ( "server-cert-group-id"
    , Arg.Set_int server_cert_group_id
    , (fun () -> string_of_int !server_cert_group_id)
    , "The group id of server ssl certificate file."
    )
  ; ( "export-interval"
    , Arg.Set_float export_interval
    , (fun () -> string_of_float !export_interval)
    , "The interval for exports in Tracing"
    )
  ; ( "max-spans"
    , Arg.Set_int max_spans
    , (fun () -> string_of_int !max_spans)
    , "The maximum amount of spans that can be in a trace in Tracing"
    )
  ; ( "max-traces"
    , Arg.Set_int max_traces
    , (fun () -> string_of_int !max_traces)
    , "The maximum number of active traces going on in Tracing"
    )
  ; ( "prefer-nbd-attach"
    , Arg.Set prefer_nbd_attach
    , (fun () -> string_of_bool !prefer_nbd_attach)
    , "Use NBD to attach disks to the control domain."
    )
  ; ( "observer-max-file-size"
    , Arg.Set_int max_observer_file_size
    , (fun () -> string_of_int !max_observer_file_size)
    , "The maximum size of log files for saving spans"
    )
  ; ( "nvidia-gpumon-detach"
    , Arg.Set nvidia_gpumon_detach
    , (fun () -> string_of_bool !nvidia_gpumon_detach)
    , "On VM start, detach the NVML library rather than stopping gpumon"
    )
  ; ( "compress-tracing-files"
    , Arg.Set compress_tracing_files
    , (fun () -> string_of_bool !compress_tracing_files)
    , "Enable compression of the tracing log files"
    )
  ; ( "observer-endpoint-http-enabled"
    , Arg.Set observer_endpoint_http_enabled
    , (fun () -> string_of_bool !observer_endpoint_http_enabled)
    , "Enable http endpoints to be used by observers"
    )
  ; ( "observer-endpoint-https-enabled"
    , Arg.Set observer_endpoint_https_enabled
    , (fun () -> string_of_bool !observer_endpoint_https_enabled)
    , "Enable https endpoints to be used by observers"
    )
  ; ( "observer-experimental-components"
    , Arg.String
        (fun s ->
          observer_experimental_components :=
            match s with
            | "" ->
                StringSet.empty
            | s ->
                let input_set =
                  s |> String.split_on_char ',' |> StringSet.of_list
                in
                let valid_set =
                  Constants.observer_components_all |> StringSet.of_list
                in
                StringSet.inter input_set valid_set
        )
    , (fun () ->
        !observer_experimental_components
        |> StringSet.elements
        |> String.concat ","
      )
    , "Comma-separated list of experimental observer components"
    )
  ; ( "disable-webserver"
    , Arg.Set disable_webserver
    , (fun () -> string_of_bool !disable_webserver)
    , "Disable the host webserver"
    )
  ]

(* The options can be set with the variable xapiflags in /etc/sysconfig/xapi.
   e.g. xapiflags=-nowatchdog *)

let all_options = options_of_xapi_globs_spec @ other_options

(* VIRTUAL HARDWARE PLATFORM VERSIONS *)

let has_vendor_device = 2L

(* This set is used as an indicator to show the virtual hardware
   platform versions the current host offers to its guests *)
let host_virtual_hardware_platform_versions =
  [
    (* Zero is the implicit version offered by hosts older than this
       	   versioning concept, and the version implicitly required by old
       	   guests that do not specify a version. *)
    0L
  ; (* Version one is the version in which this versioning concept was
       	   introduced. This Virtual Hardware Platform might not differ
       	   significantly from the immediately preceding version zero, but
       	   it seems prudent to introduce a way to differentiate it from
       	   the whole history of older host versions. *)
    1L
  ; (* Version two which is "has_vendor_device" will be the first virtual
       		hardware platform version to offer the option of an emulated PCI
       		device used to trigger a guest to install or upgrade its PV tools
       		(originally introduced to exploit the Windows Update system). *)
    has_vendor_device
  ]

module Resources = struct
  let essential_executables =
    [
      ("busybox", busybox, "Swiss army knife executable - used as DHCP server")
    ; ( "pbis-force-domain-leave-script"
      , pbis_force_domain_leave_script
      , "Executed when PBIS domain-leave fails"
      )
    ; ( "redo-log-block-device-io"
      , Db_globs.redo_log_block_device_io
      , "Used by the redo log for block device I/O"
      )
    ; ("sparse_dd", sparse_dd, "Path to sparse_dd")
    ; ("vhd-tool", vhd_tool, "Path to vhd-tool")
    ; ("fence", fence, "Path to fence binary, used for HA host fencing")
    ; ( "host-bugreport-upload"
      , host_bugreport_upload
      , "Path to host-bugreport-upload"
      )
    ; ("set-hostname", set_hostname, "Path to set-hostname")
    ; ( "xe-syslog-reconfigure"
      , xe_syslog_reconfigure
      , "Path to xe-syslog-reconfigure"
      )
    ; ( "logs-download"
      , logs_download
      , "Used by /get_host_logs_download HTTP handler"
      )
    ; ( "update-mh-info"
      , update_mh_info_script
      , "Executed when changing the management interface"
      )
    ; ("upload-wrapper", upload_wrapper, "Used by Host_crashdump.upload")
    ; ("host-backup", host_backup, "Path to host-backup")
    ; ("host-restore", host_restore, "Path to host-restore")
    ; ("xe", xe_path, "Path to xe CLI binary")
    ; ( "xe-toolstack-restart"
      , xe_toolstack_restart
      , "Path to xe-toolstack-restart script"
      )
    ; ("xsh", xsh, "Path to xsh binary")
    ; ("static-vdis", static_vdis, "Path to static-vdis script")
    ; ("xen-cmdline-script", xen_cmdline_script, "Path to xen-cmdline script")
    ; ( "fcoe-driver"
      , fcoe_driver
      , "Execute during PIF unplug to get the lun devices related with the \
         ether interface of the PIF"
      )
    ; ("list_domains", list_domains, "Path to the list_domains command")
    ; ("systemctl", systemctl, "Control the systemd system and service manager")
    ; ( "alert-certificate-check"
      , alert_certificate_check
      , "Path to alert-certificate-check, which generates alerts on \
         about-to-expire server certificates."
      )
    ; ( "gencert"
      , Constants.gencert
      , "command to generate SSL certificates to be used by XAPI"
      )
    ; ( "openssl_path"
      , Constants.openssl_path
      , "Path for openssl command to generate RSA keys"
      )
    ; ( "set-iscsi-initiator"
      , set_iSCSI_initiator_script
      , "Path to set-iscsi-initiator script"
      )
    ; ("createrepo-cmd", createrepo_cmd, "Path to createrepo command")
    ; ("modifyrepo-cmd", modifyrepo_cmd, "Path to modifyrepo command")
    ; ("rpm-cmd", rpm_cmd, "Path to rpm command")
    ; ("c_rehash", c_rehash, "Path to Regenerate CA store")
    ]

  let nonessential_executables =
    [
      ("startup-script-hook", startup_script_hook, "Executed during startup")
    ; ( "rolling-upgrade-script-hook"
      , rolling_upgrade_script_hook
      , "Executed when a rolling upgrade is detected starting or stopping"
      )
    ; ( "xapi-message-script"
      , xapi_message_script
      , "Executed when messages are generated if email feature is disabled"
      )
    ; ( "non-managed-pifs"
      , non_managed_pifs
      , "Executed during PIF.scan to find out which NICs should not be managed \
         by xapi"
      )
    ; ( "domain_join_cli_cmd"
      , domain_join_cli_cmd
      , "Command to manage pbis related service"
      )
    ; ( "update-issue"
      , update_issue_script
      , "Running update-service when configuring the management interface"
      )
    ; ("killall", kill_process_script, "Executed to kill process")
    ; ( "nbd-firewall-config"
      , nbd_firewall_config_script
      , "Executed after NBD-related networking changes to configure the \
         firewall for NBD"
      )
    ; ( "firewall-port-config"
      , firewall_port_config_script
      , "Executed when starting/stopping xapi-clusterd to configure firewall \
         port"
      )
    ; ( "nbd_client_manager"
      , nbd_client_manager_script
      , "Executed to safely connect to and disconnect from NBD devices using \
         nbd-client"
      )
    ; ( "varstore-rm"
      , varstore_rm
      , "Executed to clear certain UEFI variables during clone"
      )
    ; ("varstore_dir", varstore_dir, "Path to local varstored directory")
    ; ( "nvidia-sriov-manage"
      , nvidia_sriov_manage_script
      , "Path to NVIDIA sriov-manage script"
      )
    ; ( "gen_pool_secret_script"
      , gen_pool_secret_script
      , "Generates new pool secrets"
      )
    ; ( "samba administration tool"
      , net_cmd
      , "Executed to manage external auth with AD like join and leave domain"
      )
    ; ( "Samba TDB (Trivial Database) management tool"
      , tdb_tool
      , "Executed to manage Samba Database"
      )
    ; ("winbind query tool", wb_cmd, "Query information from winbind daemon")
    ; ( "SQLite database  management tool"
      , sqlite3
      , "Executed to manage SQlite Database, like PBIS database"
      )
    ; ("yum-cmd", yum_cmd, "Path to yum command")
    ; ("reposync-cmd", reposync_cmd, "Path to reposync command")
    ; ( "yum-config-manager-cmd"
      , yum_config_manager_cmd
      , "Path to yum-config-manager command"
      )
    ]

  let essential_files =
    [
      ("pool_config_file", Constants.pool_config_file, "Pool configuration file")
    ; ("db-config-file", Db_globs.db_conf_path, "Database configuration file")
    ; ("udhcpd-skel", udhcpd_skel, "Skeleton config for udhcp")
    ]

  let nonessential_files =
    [
      ("pool_secret_path", pool_secret_path, "Pool configuration file")
    ; ("udhcpd-conf", udhcpd_conf, "Optional configuration file for udchp")
    ; ( "remote-db-conf-file"
      , remote_db_conf_fragment_path
      , "Where to store information about remote databases"
      )
    ; ("logconfig", log_config_file, "Configure the logging policy")
    ; ("cpu-info-file", cpu_info_file, "Where to cache boot-time CPU info")
    ; ("server-cert-path", server_cert_path, "Path to server ssl certificate")
    ; ( "server-cert-internal-path"
      , server_cert_internal_path
      , "Path to server certificate used for host-to-host TLS connections"
      )
    ; ( "stunnel-bundle-path"
      , stunnel_bundle_path
      , "Path to stunnel trust bundle"
      )
    ; ("pool-bundle-path", pool_bundle_path, "Path to pool trust bundle")
    ; ( "iscsi_initiatorname"
      , iscsi_initiator_config_file
      , "Path to the initiatorname.iscsi file"
      )
    ]

  let essential_dirs =
    [
      ("sm-dir", sm_dir, "Directory containing SM plugins")
    ; ("web-dir", web_dir, "Directory to export fileserver")
    ; ( "cluster-stack-root"
      , cluster_stack_root
      , "Directory containing collections of HA tools and scripts"
      )
    ; ("xen-cmdline", xen_cmdline_path, "Path to xen-cmdline binary")
    ; ("gpg-homedir", gpg_homedir, "Passed as --homedir to gpg commands")
    ; ( "post-install-scripts-dir"
      , post_install_scripts_dir
      , "Directory containing trusted guest provisioning scripts"
      )
    ]

  let nonessential_dirs =
    [
      ( "master-scripts-dir"
      , master_scripts_dir
      , "Scripts to execute when transitioning pool role"
      )
    ; ("packs-dir", packs_dir, "Directory containing supplemental pack data")
    ; ("xapi-hooks-root", xapi_hooks_root, "Root directory for xapi hooks")
    ; ( "xapi-plugins-root"
      , xapi_plugins_root
      , "Optional directory containing XenAPI plugins"
      )
    ; ( "xapi-extensions-root"
      , xapi_extensions_root
      , "Optional directory containing XenAPI extensions"
      )
    ; ( "static-vdis-root"
      , Db_globs.static_vdis_dir
      , "Optional directory for configuring static VDIs"
      )
    ; ("tools-sr-dir", tools_sr_dir, "Directory containing tools ISO")
    ; ( "trusted-pool-certs-dir"
      , trusted_pool_certs_dir
      , "Directory containing certs of trusted hosts"
      )
    ; ( "trusted-certs-dir"
      , trusted_certs_dir
      , "Directory containing certs of other trusted entities"
      )
    ; ( "trace-log-dir"
      , trace_log_dir
      , "Directory for storing traces exported to logs"
      )
    ; ( "pool-recommendations-dir"
      , pool_recommendations_dir
      , "Directory containing files with recommendations in key=value format"
      )
    ]

  let xcp_resources =
    let make_resource perms essential (name, path, description) =
      {Xcp_service.essential; name; description; path; perms}
    in
    let open Unix in
    List.fold_left List.rev_append []
      [
        List.map (make_resource [X_OK] true) essential_executables
      ; List.map (make_resource [X_OK] false) nonessential_executables
      ; List.map (make_resource [R_OK; W_OK] true) essential_files
      ; List.map (make_resource [R_OK; W_OK] false) nonessential_files
      ; List.map (make_resource [R_OK; W_OK] true) essential_dirs
      ; List.map (make_resource [R_OK; W_OK] false) nonessential_dirs
      ]
end<|MERGE_RESOLUTION|>--- conflicted
+++ resolved
@@ -1025,11 +1025,9 @@
 let observer_experimental_components =
   ref (StringSet.singleton Constants.observer_component_smapi)
 
-<<<<<<< HEAD
 let pool_recommendations_dir = ref "/etc/xapi.pool-recommendations.d"
-=======
+
 let disable_webserver = ref false
->>>>>>> c0e5dc45
 
 let xapi_globs_spec =
   [
