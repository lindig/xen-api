--- conflicted
+++ resolved
@@ -1226,16 +1226,11 @@
   ; ( "allow-host-sched-gran-modification"
     , Arg.Set allow_host_sched_gran_modification
     , (fun () -> string_of_bool !allow_host_sched_gran_modification)
-<<<<<<< HEAD
     , "Allows to modify the host's scheduler granularity" )
   ; ( "extauth_ad_backend"
     , Arg.Set_string extauth_ad_backend
     , (fun () -> !extauth_ad_backend)
     , "Which AD backend used to talk to DC" )
-=======
-    , "Allows to modify the host's scheduler granularity"
-    )
->>>>>>> b6f336fc
   ; ( "website-https-only"
     , Arg.Set website_https_only
     , (fun () -> string_of_bool !website_https_only)
@@ -1415,7 +1410,6 @@
       )
     ; ( "gen_pool_secret_script"
       , gen_pool_secret_script
-<<<<<<< HEAD
       , "Generates new pool secrets" )
     ; ( "samba administration tool"
       , net_cmd
@@ -1424,10 +1418,6 @@
       , tdb_tool
       , "Executed to manage Samba Database" )
     ; ("winbind query tool", wb_cmd, "Query information from winbind daemon")
-=======
-      , "Generates new pool secrets"
-      )
->>>>>>> b6f336fc
     ]
 
   let essential_files =
