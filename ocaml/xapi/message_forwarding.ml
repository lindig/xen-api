--- conflicted
+++ resolved
@@ -874,12 +874,8 @@
       Db.VM.set_scheduled_to_be_resident_on ~__context ~self:vm ~value:host;
       try
         Vgpuops.create_vgpus ~__context host (vm, snapshot)
-<<<<<<< HEAD
-          (Helpers.will_boot_hvm ~__context ~self:vm);
+          (Helpers.will_have_qemu ~__context ~self:vm);
         Xapi_network_sriov_helpers.reserve_sriov_vfs ~__context ~host ~vm
-=======
-          (Helpers.will_have_qemu ~__context ~self:vm);
->>>>>>> 85f128ac
       with e ->
         clear_scheduled_to_be_resident_on ~__context ~vm;
         clear_reserved_netsriov_vfs_on ~__context ~vm;
@@ -4273,8 +4269,6 @@
       info "VUSB.destroy: VUSB = '%s'" (vusb_uuid ~__context self);
       Local.VUSB.destroy ~__context ~self
   end
-<<<<<<< HEAD
-
   module Network_sriov = struct
     let create ~__context ~pif ~network =
       info "Network_sriov.create : pif = '%s' , network = '%s' " (pif_uuid ~__context pif) (network_uuid ~__context network);
@@ -4294,6 +4288,4 @@
       Local.Network_sriov.get_remaining_capacity ~__context ~self
   end
 
-=======
->>>>>>> 85f128ac
 end