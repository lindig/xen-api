(*
 * Copyright (C) Citrix Systems Inc.
 *
 * This program is free software; you can redistribute it and/or modify
 * it under the terms of the GNU Lesser General Public License as published
 * by the Free Software Foundation; version 2.1 only. with the special
 * exception on linking described in file LICENSE.
 *
 * This program is distributed in the hope that it will be useful,
 * but WITHOUT ANY WARRANTY; without even the implied warranty of
 * MERCHANTABILITY or FITNESS FOR A PARTICULAR PURPOSE.  See the
 * GNU Lesser General Public License for more details.
 *)

module D=Debug.Make(struct let name="xenops" end)
open D

open Network

open Stdext
open Xstringext
open Threadext
open Pervasiveext
open Fun
module XenAPI = Client.Client
module Rrdd = Rrd_client.Client
open Xenops_interface
open Xapi_xenops_queue

let rpc_of t x = Rpcmarshal.marshal t.Rpc.Types.ty x 

let check_power_state_is ~__context ~self ~expected =
  if expected <> `Running then
    Xapi_vm_lifecycle.assert_final_power_state_is ~__context ~self ~expected
  else
    (* CA-233915: only warn about unexpected power state - the check
     * is too naive to make it an assertion
    *)
    let actual = Db.VM.get_power_state ~__context ~self in
    if actual <> expected then
      warn "Potential problem: VM %s in power state '%s' when expecting '%s'"
        (Db.VM.get_uuid ~__context ~self)
        (Record_util.power_to_string expected)
        (Record_util.power_to_string actual)

let event_wait queue_name dbg ?from p =
  let finished = ref false in
  let event_id = ref from in
  let module Client = (val make_client queue_name : XENOPS) in
  while not !finished do
    let _, deltas, next_id = Client.UPDATES.get dbg !event_id (Some 30) in
    event_id := Some next_id;
    List.iter (fun d -> if p d then finished := true) deltas;
  done

let task_ended queue_name dbg id =
  let module Client = (val make_client queue_name : XENOPS) in
  match (Client.TASK.stat dbg id).Task.state with
  | Task.Completed _
  | Task.Failed _ -> true
  | Task.Pending _ -> false

let wait_for_task queue_name dbg id =
  let module Client = (val make_client queue_name : XENOPS) in
  let finished = function
    | Dynamic.Task id' ->
      id = id' && (task_ended queue_name dbg id)
    | _ ->
      false in
  let from = Client.UPDATES.last_id dbg in
  if not(task_ended queue_name dbg id) then event_wait queue_name dbg ~from finished;
  id

let xenapi_of_xenops_power_state = function
  | Some Running -> `Running
  | Some Halted -> `Halted
  | Some Suspended -> `Suspended
  | Some Paused -> `Paused
  | None -> `Halted

let xenops_of_xenapi_power_state = function
  | `Running -> Running
  | `Halted -> Halted
  | `Suspended -> Suspended
  | `Paused -> Paused

let xenops_vdi_locator_of sr vdi =
  Printf.sprintf "%s/%s" (Storage_interface.Sr.string_of sr) (Storage_interface.Vdi.string_of vdi)

let xenops_vdi_locator ~__context ~self =
  let sr = Db.VDI.get_SR ~__context ~self in
  let sr_uuid = Db.SR.get_uuid ~__context ~self:sr in
  let vdi_location = Db.VDI.get_location ~__context ~self in
  xenops_vdi_locator_of (Storage_interface.Sr.of_string sr_uuid) (Storage_interface.Vdi.of_string vdi_location)

let disk_of_vdi ~__context ~self =
  try Some (VDI (xenops_vdi_locator ~__context ~self)) with _ -> None

let vdi_of_disk ~__context x = match String.split ~limit:2 '/' x with
  | [ sr_uuid; location ] ->
    let open Db_filter_types in
    let sr = Db.SR.get_by_uuid ~__context ~uuid:sr_uuid in
    begin match Db.VDI.get_records_where ~__context ~expr:(And((Eq (Field "location", Literal location)),Eq (Field "SR", Literal (Ref.string_of sr)))) with
      | x :: _ -> Some x
      | _ ->
        error "Failed to find VDI: %s" x;
        None
    end
  | _ ->
    error "Failed to parse VDI name: %s" x;
    None

let backend_of_network net =
  try
    let backend_vm = List.assoc "backend_vm" net.API.network_other_config in
    debug "Using VM %s as backend for VIF on network %s" backend_vm net.API.network_uuid;
    Network.Remote (backend_vm, net.API.network_bridge)
  with Not_found ->
    Network.Local net.API.network_bridge (* PR-1255 *)

let backend_of_vif ~__context ~vif =
  let vif_record = Db.VIF.get_record_internal ~__context ~self:vif in
  let net = Db.Network.get_record ~__context ~self:vif_record.Db_actions.vIF_network in
  let host = Helpers.get_localhost ~__context in
  let pifs = Xapi_network_attach_helpers.get_local_pifs ~__context
      ~network:vif_record.Db_actions.vIF_network ~host
  in
  match pifs with
  | [] -> backend_of_network net
  | pif :: _ ->
    let pif_rec = Db.PIF.get_record ~__context ~self:pif in
    let l = Xapi_pif_helpers.get_pif_topo ~__context ~pif_rec in
    if List.exists (function Xapi_pif_helpers.Network_sriov_logical _ -> true | _ -> false) l then
      begin
        if vif_record.Db_actions.vIF_reserved_pci <> Ref.null then
          let (domain, bus, dev, fn) =
            Pciops.pcidev_of_pci ~__context vif_record.Db_actions.vIF_reserved_pci in
          Network.Sriov {domain; bus; dev; fn}
        else raise (Api_errors.(Server_error (internal_error,
                                              [Printf.sprintf "No reserved_pci for network SR-IOV vif %s" (Ref.string_of vif)])))
      end
    else backend_of_network net

let find f map default feature =
  try
    let v = List.assoc feature map in
    try f v
    with e ->
      warn "Failed to parse %s as value for %s: %s; Using default value."
        v feature (Printexc.to_string e);
      default
  with Not_found -> default
let string = find (fun x -> x)
let int = find int_of_string
let bool = find (function "1" -> true | "0" -> false | x -> bool_of_string x)

let nvram_uefi_of_vm vm =
  let open Xenops_types.Nvram_uefi_variables in
  let on_field name f t =
    match List.assoc name vm.API.vM_NVRAM with
    | v -> f v t
    | exception Not_found -> t
  in
  let add_on_boot =
    on_field "EFI-variables-on-boot" (fun str t -> match str with
        | "persist" -> { t with on_boot = Persist }
        | "reset" -> { t with on_boot = Reset }
        | bad ->
          raise Api_errors.(Server_error(invalid_value, [
              "NVRAM['EFI-variables-on-boot']";
              bad])))
  in
  let add_backend =
    on_field "EFI-variables-backend" (fun backend t ->
        { t with backend })
  in
  default_t
  |> add_on_boot
  |> add_backend

let firmware_of_vm vm =
  let open Xenops_types.Vm in
  match List.assoc "firmware" vm.API.vM_HVM_boot_params with
  | "bios" -> Bios
  | "uefi" -> Uefi (nvram_uefi_of_vm vm)
  | bad ->
    raise Api_errors.(Server_error(invalid_value, [
        "HVM-boot-params['firmware']";
        bad]))
  | exception Not_found -> default_firmware

let rtc_timeoffset_of_vm ~__context (vm, vm_t) vbds =
  let timeoffset = string vm_t.API.vM_platform "0" Vm_platform.timeoffset in
  (* If any VDI has on_boot = reset AND has a VDI.other_config:timeoffset
     	   then we override the platform/timeoffset. This is needed because windows
     	   stores the local time in timeoffset (the BIOS clock) but records whether
     	   it has adjusted it for daylight savings in the system disk. If we reset
     	   the system disk to an earlier snapshot then the BIOS clock needs to be
     	   reset too. *)
  let non_empty_vbds = List.filter (fun vbd -> not vbd.API.vBD_empty) vbds in
  let vdis = List.map (fun vbd -> vbd.API.vBD_VDI) non_empty_vbds in
  let vdis_with_timeoffset_to_be_reset_on_boot =
    vdis
    |> List.map (fun self -> (self, Db.VDI.get_record ~__context ~self))
    |> List.filter (fun (_, record) -> record.API.vDI_on_boot = `reset)
    |> Listext.List.filter_map (fun (reference, record) ->
        Opt.of_exception (fun () ->
            reference,
            List.assoc Vm_platform.timeoffset
              record.API.vDI_other_config)) in
  match vdis_with_timeoffset_to_be_reset_on_boot with
  | [] ->
    timeoffset
  | [(reference, timeoffset)] ->
    timeoffset
  | reference_timeoffset_pairs ->
    raise (Api_errors.Server_error (
        (Api_errors.vm_attached_to_more_than_one_vdi_with_timeoffset_marked_as_reset_on_boot),
        (Ref.string_of vm) ::
        (reference_timeoffset_pairs
         |> List.map fst
         |> List.map Ref.string_of)))

(* /boot/ contains potentially sensitive files like xen-initrd, so we will only*)
(* allow directly booting guests from the subfolder /boot/guest/ *)
let allowed_dom0_directory_for_boot_files = "/boot/guest/"
let is_boot_file_whitelisted filename =
  let safe_str str = not (String.has_substr str "..") in
  (* make sure the script prefix is the allowed dom0 directory *)
  (String.startswith allowed_dom0_directory_for_boot_files filename)
  (* avoid ..-style attacks and other weird things *)
  &&(safe_str filename)

let builder_of_vm ~__context (vmref, vm) timeoffset pci_passthrough vgpu =
  let open Vm in

  let video_mode =
    if vgpu then Vgpu
    else if (Vm_platform.is_true
               ~key:Vm_platform.igd_passthru_key
               ~platformdata:vm.API.vM_platform
               ~default:false)
    then (IGD_passthrough GVT_d)
    else
      match string vm.API.vM_platform "cirrus" Vm_platform.vga with
      | "std" -> Standard_VGA
      | "cirrus" -> Cirrus
      | x ->
        error "Unknown platform/vga option: %s (expected 'std' or 'cirrus')" x;
        Cirrus
  in

  let pci_emulations =
    let s = try Some (List.assoc "mtc_pci_emulations" vm.API.vM_other_config) with _ -> None in
    match s with
    | None -> []
    | Some x ->
      try
        let l = String.split ',' x in
        List.map (String.strip String.isspace) l
      with _ -> []
  in

  let make_hvmloader_boot_record { Helpers.timeoffset = t } =
    {
      hap = true;
      shadow_multiplier = vm.API.vM_HVM_shadow_multiplier;
      timeoffset = timeoffset;
      video_mib = begin
        (* For vGPU, make sure videoram is at least 16MiB. *)
        let requested_videoram = int vm.API.vM_platform 4 "videoram" in
        if video_mode = Vgpu
        then max requested_videoram 16
        else requested_videoram
      end;
      video = video_mode;
      acpi = bool vm.API.vM_platform true "acpi";
      serial = begin
        (* The platform value should override the other_config value. If
           				 * neither are set, use pty. *)
        let key = "hvm_serial" in
        let other_config_value =
          try Some (List.assoc key vm.API.vM_other_config)
          with Not_found -> None
        in
        let platform_value =
          try Some (List.assoc key vm.API.vM_platform)
          with Not_found -> None
        in
        match other_config_value, platform_value with
        | None, None -> Some "pty"
        | _, Some value -> Some value
        | Some value, None -> Some value
      end;
      keymap = begin
        try Some (List.assoc "keymap" vm.API.vM_platform)
        with Not_found -> None
      end;
      vnc_ip = None (*None PR-1255*);
      pci_emulations = pci_emulations;
      pci_passthrough = pci_passthrough;
      boot_order = string vm.API.vM_HVM_boot_params "cd" "order";
      qemu_disk_cmdline = bool vm.API.vM_platform false "qemu_disk_cmdline";
      qemu_stubdom = bool vm.API.vM_platform false "qemu_stubdom";
      firmware = firmware_of_vm vm;
    }
  in

  let make_direct_boot_record { Helpers.kernel = k; kernel_args = ka; ramdisk = initrd } =
    let k = if is_boot_file_whitelisted k then k else begin
        debug "kernel %s is not in the whitelist: ignoring" k;
        ""
      end in
    let initrd = Opt.map (fun x ->
        if is_boot_file_whitelisted x then x else begin
          debug "initrd %s is not in the whitelist: ignoring" k;
          ""
        end
      ) initrd in
    {
      boot = Direct { kernel = k; cmdline = ka; ramdisk = initrd };
      framebuffer = bool vm.API.vM_platform false "pvfb";
      framebuffer_ip = None; (* None PR-1255 *)
      vncterm = begin match List.mem_assoc "disable_pv_vnc" vm.API.vM_other_config with
        |true -> false
        |false -> true
      end;
      vncterm_ip = None (*None PR-1255*);
    }
  in

  let make_indirect_boot_record { Helpers.bootloader = b; extra_args = e; legacy_args = l; pv_bootloader_args = p; vdis = vdis } =
    {
      boot = Indirect { bootloader = b; extra_args = e; legacy_args = l; bootloader_args = p; devices = Listext.List.filter_map (fun x -> disk_of_vdi ~__context ~self:x) vdis };
      framebuffer = bool vm.API.vM_platform false "pvfb";
      framebuffer_ip = None; (* None PR-1255 *)
      vncterm = begin match List.mem_assoc "disable_pv_vnc" vm.API.vM_other_config with
        |true -> false
        |false -> true
      end;
      vncterm_ip = None (*None PR-1255*);
    }
  in
  match Helpers.(check_domain_type vm.API.vM_domain_type, boot_method_of_vm ~__context ~vm) with
  | `hvm,       Helpers.Hvmloader options -> HVM (make_hvmloader_boot_record options)
  | `pv,        Helpers.Direct options ->    PV (make_direct_boot_record options)
  | `pv,        Helpers.Indirect options ->  PV (make_indirect_boot_record options)
  | `pv_in_pvh, Helpers.Direct options ->    PVinPVH (make_direct_boot_record options)
  | `pv_in_pvh, Helpers.Indirect options ->  PVinPVH (make_indirect_boot_record options)
  | _ -> raise Api_errors.(Server_error (internal_error, ["invalid boot configuration"]))

let list_net_sriov_vf_pcis ~__context ~vm =
  vm.API.vM_VIFs
  |> List.filter (fun self -> Db.VIF.get_currently_attached ~__context ~self)
<<<<<<< HEAD
  |> Listext.List.filter_map (fun vif ->
         match backend_of_vif ~__context ~vif with
         | Network.Sriov {domain; bus; dev; fn} -> Some (domain, bus, dev, fn)
         | _ -> None
     )
=======
  |> List.filter_map (fun vif ->
      match backend_of_vif ~__context ~vif with
      | Network.Sriov {domain; bus; dev; fn} -> Some (domain, bus, dev, fn)
      | _ -> None
    )
>>>>>>> b158137a

module MD = struct
  (** Convert between xapi DB records and xenopsd records *)

  let of_vbd ~__context ~vm ~vbd =
    let hvm = match vm.API.vM_domain_type with
      | `hvm -> true
      | `pv_in_pvh
      | `pv
      | `unspecified -> false
    in
    let device_number = Device_number.of_string hvm vbd.API.vBD_userdevice in
    let open Vbd in
    let ty = vbd.API.vBD_qos_algorithm_type in
    let params = vbd.API.vBD_qos_algorithm_params in

    let qos_class params =
      if List.mem_assoc "class" params then
        match List.assoc "class" params with
        | "highest" -> Highest
        | "high"    -> High
        | "normal"  -> Normal
        | "low"     -> Low
        | "lowest"  -> Lowest
        | s         ->
          try Other (int_of_string s)
          with _ ->
            warn "Unknown VBD QoS scheduler class (try 'high' 'low' 'normal')";
            Normal
      else
        Normal in
    let qos_scheduler params =
      try
        match List.assoc "sched" params with
        | "rt" | "real-time" -> RealTime (qos_class params)
        | "idle"             -> Idle
        | "best-effort"      -> BestEffort (qos_class params)
        | _                  ->
          warn "Unknown VBD QoS scheduler (try 'real-time' 'idle' 'best-effort')";
          BestEffort (qos_class params)
      with Not_found ->
        BestEffort (qos_class params) in
    let qos = function
      | "ionice" -> Some (Ionice (qos_scheduler params))
      | "" -> None
      | x ->
        warn "Unknown VBD QoS type: %s (try 'ionice')" x;
        None in

    let other_config_keys ?(default=None) key =
      let oc = vbd.API.vBD_other_config in
      let k = key in
      try
        let v = List.assoc k oc in
        [(k, v)]
      with Not_found -> match default with None->[] | Some x->[(k, x)]
    in

    let in_range ~min ~max ~fallback values =
      List.map (fun (k,v)-> k,
                            let value = try int_of_string v
                              with _->
                                debug "%s: warning: value %s is not an integer. Using fallback value %d" k v fallback;
                                fallback
                            in
                            string_of_int (
                              if value < min then min
                              else if value > max then max
                              else value
                            )
               )
        values
    in

    let backend_kind_keys = other_config_keys Xapi_globs.vbd_backend_key in
    let poll_duration_keys = in_range ~min:0 ~max:max_int
        ~fallback:0 (* if user provides invalid integer, use 0 = disable polling *)
        (other_config_keys Xapi_globs.vbd_polling_duration_key ~default:(Some (string_of_int !Xapi_globs.default_vbd3_polling_duration)))
    in
    let poll_idle_threshold_keys = in_range ~min:0 ~max:100
        ~fallback:50 (* if user provides invalid float, use 50 = default 50% *)
        (other_config_keys Xapi_globs.vbd_polling_idle_threshold_key ~default:(Some (string_of_int !Xapi_globs.default_vbd3_polling_idle_threshold)))
    in

    let backend_of_vbd vbd =
      let vbd_oc  = vbd.API.vBD_other_config in
      if List.mem_assoc Xapi_globs.vbd_backend_local_key vbd_oc then
        let path = List.assoc Xapi_globs.vbd_backend_local_key vbd_oc in
        warn "Using local override for VBD backend: %s -> %s" vbd.API.vBD_uuid path;
        Some (Local path)
      else disk_of_vdi ~__context ~self:vbd.API.vBD_VDI
    in

    {
      id = (vm.API.vM_uuid, Device_number.to_linux_device device_number);
      position = Some device_number;
      mode = if vbd.API.vBD_mode = `RO then ReadOnly else ReadWrite;
      backend = backend_of_vbd vbd;
      ty = (match vbd.API.vBD_type with
          | `Disk -> Disk
          | `CD -> CDROM
          | `Floppy -> Floppy);
      unpluggable = vbd.API.vBD_unpluggable;
      extra_backend_keys = backend_kind_keys @ poll_duration_keys @ poll_idle_threshold_keys;
      extra_private_keys = [];
      qos = qos ty;
      persistent = (try Db.VDI.get_on_boot ~__context ~self:vbd.API.vBD_VDI = `persist with _ -> true);
    }

  let of_pvs_proxy ~__context vif proxy =
    let site = Db.PVS_proxy.get_site ~__context ~self:proxy in
    let site_uuid = Db.PVS_site.get_uuid ~__context ~self:site in
    let servers = Db.PVS_site.get_servers ~__context ~self:site in
    let servers =
      List.map (fun server ->
          let rc = Db.PVS_server.get_record ~__context ~self:server in
          {
            Vif.PVS_proxy.addresses = rc.API.pVS_server_addresses;
            first_port = Int64.to_int rc.API.pVS_server_first_port;
            last_port = Int64.to_int rc.API.pVS_server_last_port;
          }
        ) servers
    in
    let interface = Pvs_proxy_control.proxy_port_name vif in
    site_uuid, servers, interface

  let of_vif ~__context ~vm ~vif:(vif_ref, vif) =
    let net = Db.Network.get_record ~__context ~self:vif.API.vIF_network in
    let net_mtu = Int64.to_int (net.API.network_MTU) in
    let mtu =
      try
        if List.mem_assoc "mtu" vif.API.vIF_other_config
        then List.assoc "mtu" vif.API.vIF_other_config |> int_of_string
        else net_mtu
      with _ ->
        error "Failed to parse VIF.other_config:mtu; defaulting to network.mtu";
        net_mtu in
    let qos_type = vif.API.vIF_qos_algorithm_type in
    let qos_params = vif.API.vIF_qos_algorithm_params in
    let log_qos_failure reason =
      warn "vif QoS failed: %s (vm=%s,vif=%s)" reason vm.API.vM_uuid vif.API.vIF_uuid in
    let rate = match qos_type with
      | "ratelimit" ->
        let timeslice =
          try Int64.of_string (List.assoc "timeslice_us" qos_params)
          with _ -> 0L in
        begin
          try
            let rate = Int64.of_string (List.assoc "kbps" qos_params) in
            Some (rate, timeslice)
          with
          | Failure _ (* int_of_string *) ->
            log_qos_failure "parameter \"kbps\" not an integer"; None
          | Not_found ->
            log_qos_failure "necessary parameter \"kbps\" not found"; None
          | e ->
            log_qos_failure (Printf.sprintf "unexpected error: %s" (Printexc.to_string e)); None
        end
      | "" -> None
      | _ -> log_qos_failure (Printf.sprintf "unknown type: %s" qos_type); None in
    let locking_mode = match vif.API.vIF_locking_mode, net.API.network_default_locking_mode with
      | `network_default, `disabled -> Vif.Disabled
      | `network_default, `unlocked -> Vif.Unlocked
      | `locked, _ -> Vif.Locked { Vif.ipv4 = vif.API.vIF_ipv4_allowed; ipv6 = vif.API.vIF_ipv6_allowed }
      | `unlocked, _ -> Vif.Unlocked
      | `disabled, _ -> Vif.Disabled in
    let host = Helpers.get_localhost ~__context in
    let pifs = Xapi_network_attach_helpers.get_local_pifs ~__context ~network:vif.API.vIF_network ~host in
    let carrier =
      if !Xapi_globs.pass_through_pif_carrier then
        (* We need to reflect the carrier of the local PIF on the network (if any) *)
        match pifs with
        | [] -> true (* Internal network; consider as "always up" *)
        | pif :: _ ->
          try
            let metrics = Db.PIF.get_metrics ~__context ~self:pif in
            Db.PIF_metrics.get_carrier ~__context ~self:metrics
          with _ -> true
      else
        (* If we don't need to reflect anything, the carrier is set to "true" *)
        true
    in
    let ipv4_configuration =
      match vif.API.vIF_ipv4_configuration_mode with
      | `None -> Vif.Unspecified4
      | `Static ->
        let gateway = if vif.API.vIF_ipv4_gateway = "" then None else Some vif.API.vIF_ipv4_gateway in
        Vif.Static4 (vif.API.vIF_ipv4_addresses, gateway)
    in
    let ipv6_configuration =
      match vif.API.vIF_ipv6_configuration_mode with
      | `None -> Vif.Unspecified6
      | `Static ->
        let gateway = if vif.API.vIF_ipv6_gateway = "" then None else Some vif.API.vIF_ipv6_gateway in
        Vif.Static6 (vif.API.vIF_ipv6_addresses, gateway)
    in
    let extra_private_keys =
      [
        "vif-uuid", vif.API.vIF_uuid;
        "network-uuid", net.API.network_uuid;
      ]
    in
    let pvs_proxy =
      Opt.map
        (of_pvs_proxy ~__context vif)
        (Pvs_proxy_control.find_proxy_for_vif ~__context ~vif:vif_ref)
    in
    let vlan = match pifs with
      | [] -> None
      | pif :: _ ->
        let vlan = Db.PIF.get_VLAN ~__context ~self:pif in
        if vlan < 0L then None else Some vlan
    in
    {
      Vif.id = (vm.API.vM_uuid, vif.API.vIF_device);
      position = int_of_string vif.API.vIF_device;
      mac = vif.API.vIF_MAC;
      carrier = carrier;
      mtu = mtu;
      rate = rate;
      backend = backend_of_vif ~__context ~vif:vif_ref;
      other_config = vif.API.vIF_other_config;
      locking_mode = locking_mode;
      extra_private_keys;
      ipv4_configuration = ipv4_configuration;
      ipv6_configuration = ipv6_configuration;
      pvs_proxy;
      vlan = vlan;
    }

  let pcis_of_vm ~__context (vmref, vm) =
    let vgpu_pcidevs = Vgpuops.list_pcis_for_passthrough ~__context ~vm:vmref in
    let devs = List.flatten (List.map (fun (_, dev) -> dev) (Pciops.sort_pcidevs vgpu_pcidevs)) in

    (* The 'unmanaged' PCI devices are in the other_config key: *)
    let other_pcidevs = Pciops.other_pcidevs_of_vm ~__context vm.API.vM_other_config in

    let unmanaged = List.flatten (List.map (fun (_, dev) -> dev) (Pciops.sort_pcidevs other_pcidevs)) in

    let net_sriov_pcidevs = list_net_sriov_vf_pcis ~__context ~vm in

    let devs = devs @ net_sriov_pcidevs @ unmanaged in

    let open Pci in
    List.map
      (fun (idx, (domain, bus, dev, fn)) -> {
           id = (vm.API.vM_uuid, Printf.sprintf "%04x:%02x:%02x.%01x" domain bus dev fn);
           position = idx;
           address = {domain; bus; dev; fn};
           msitranslate = None;
           power_mgmt = None;
         })
      (List.combine (Range.to_list (Range.make 0 (List.length devs))) devs)

  let get_target_pci_address ~__context vgpu =
    let pgpu =
      if Db.is_valid_ref __context
          vgpu.Db_actions.vGPU_scheduled_to_be_resident_on
      then vgpu.Db_actions.vGPU_scheduled_to_be_resident_on
      else vgpu.Db_actions.vGPU_resident_on
    in
    let pci = Db.PGPU.get_PCI ~__context ~self:pgpu in
    let pci_address = Db.PCI.get_pci_id ~__context ~self:pci in
    Xenops_interface.Pci.address_of_string pci_address

  let of_nvidia_vgpu ~__context vm vgpu =
    let open Vgpu in
    (* Get the PCI address. *)
    let physical_pci_address = get_target_pci_address ~__context vgpu in
    (* Get the vGPU config. *)
    let vgpu_type = vgpu.Db_actions.vGPU_type in
    let internal_config =
      Db.VGPU_type.get_internal_config ~__context ~self:vgpu_type in
    let config_file =
      try List.assoc Xapi_globs.vgpu_config_key internal_config
      with Not_found -> failwith "NVIDIA vGPU config file not specified"
    in
    let config_file =
      try
        let extra_args =
          List.assoc Xapi_globs.vgpu_extra_args_key vm.API.vM_platform in
        Printf.sprintf "%s,%s" config_file extra_args
      with Not_found -> config_file
    in
    let implementation =
      Nvidia {
        physical_pci_address = None; (* unused *)
        config_file;
      }
    in {
      id = (vm.API.vM_uuid, vgpu.Db_actions.vGPU_device);
      position = int_of_string vgpu.Db_actions.vGPU_device;
      physical_pci_address;
      implementation;
    }

  let of_gvt_g_vgpu ~__context vm vgpu =
    let open Vgpu in
    (* Get the PCI address. *)
    let physical_pci_address = get_target_pci_address ~__context vgpu in
    (* Get the vGPU config. *)
    let vgpu_type = vgpu.Db_actions.vGPU_type in
    let internal_config =
      Db.VGPU_type.get_internal_config ~__context ~self:vgpu_type in
    try
      let implementation =
        GVT_g {
          physical_pci_address = None; (* unused *)
          low_gm_sz =
            List.assoc Xapi_globs.vgt_low_gm_sz internal_config
            |> Int64.of_string;
          high_gm_sz =
            List.assoc Xapi_globs.vgt_high_gm_sz internal_config
            |> Int64.of_string;
          fence_sz =
            List.assoc Xapi_globs.vgt_fence_sz internal_config
            |> Int64.of_string;
          monitor_config_file =
            if List.mem_assoc Xapi_globs.vgt_monitor_config_file internal_config
            then Some
                (List.assoc Xapi_globs.vgt_monitor_config_file internal_config)
            else None;
        }
      in {
        id = (vm.API.vM_uuid, vgpu.Db_actions.vGPU_device);
        position = int_of_string vgpu.Db_actions.vGPU_device;
        physical_pci_address;
        implementation;
      }
    with
    | Not_found -> failwith "Intel GVT-g settings not specified"
    | Failure _ (* int_of_string *)-> failwith "Intel GVT-g settings invalid"

  let of_mxgpu_vgpu ~__context vm vgpu =
    let open Vgpu in
    (* Get the PCI address. *)
    let physical_pci_address = get_target_pci_address ~__context vgpu in
    let vgpu_type = vgpu.Db_actions.vGPU_type in
    let internal_config =
      Db.VGPU_type.get_internal_config ~__context ~self:vgpu_type in
    let framebufferbytes =
      Db.VGPU_type.get_framebuffer_size ~__context ~self:vgpu_type in
    try
      let implementation =
        MxGPU {
          physical_function = None; (* unused *)
          vgpus_per_pgpu =
            List.assoc Xapi_globs.mxgpu_vgpus_per_pgpu internal_config
            |> Int64.of_string;
          framebufferbytes;
        }
      in {
        id = (vm.API.vM_uuid, vgpu.Db_actions.vGPU_device);
        position = int_of_string vgpu.Db_actions.vGPU_device;
        physical_pci_address;
        implementation;
      }
    with
    | Not_found -> failwith "AMD MxGPU settings not specified"
    | Failure _ (* int_of_string *) -> failwith "AMD MxGPU settings invalid"

  let vgpus_of_vm ~__context (vmref, vm) =
    let open Vgpu in
    if Vgpuops.vgpu_manual_setup_of_vm vm
    && (List.mem_assoc Vm_platform.vgpu_pci_id vm.API.vM_platform)
    && (List.mem_assoc Vm_platform.vgpu_config vm.API.vM_platform)
    then begin
      (* We're using the vGPU manual setup mode, so get the vGPU configuration
         			 * from the VM platform keys. *)
      let implementation =
        Nvidia {
          physical_pci_address = None; (* unused *)
          config_file = List.assoc Vm_platform.vgpu_config vm.API.vM_platform;
        }
      in [{
          id = (vm.API.vM_uuid, "0");
          position = 0;
          physical_pci_address =
            Xenops_interface.Pci.address_of_string
              (List.assoc Vm_platform.vgpu_pci_id vm.API.vM_platform);
          implementation;
        }]
    end else
      List.fold_left
        (fun acc vgpu ->
           let vgpu_record = Db.VGPU.get_record_internal ~__context ~self:vgpu in
           let implementation =
             Db.VGPU_type.get_implementation ~__context
               ~self:vgpu_record.Db_actions.vGPU_type
           in
           match implementation with
           (* Passthrough VGPUs are dealt with in pcis_of_vm. *)
           | `passthrough -> acc
           | `nvidia ->
             (of_nvidia_vgpu ~__context vm vgpu_record) :: acc
           | `gvt_g ->
             (of_gvt_g_vgpu ~__context vm vgpu_record) :: acc
           | `mxgpu ->
             (of_mxgpu_vgpu ~__context vm vgpu_record) :: acc
        )
        [] vm.API.vM_VGPUs

  let of_vusb ~__context ~vm ~pusb =
    let open Vusb in
    try
      let path = pusb.API.pUSB_path in
      let pathList= Xstringext.String.split '-' path in
      let hostbus = List.nth pathList 0 in
      let hostport = List.nth pathList 1 in
      (* Here version can be 1.10/2.00/3.00. *)
      let version = pusb.API.pUSB_version in
      {
        id = (vm.API.vM_uuid, "vusb"^path);
        hostbus = hostbus;
        hostport = hostport;
        version = version;
        path = path;
      }
    with
    | e ->
      error "Caught %s: while getting PUSB path %s" (Printexc.to_string e) pusb.API.pUSB_path;
      raise e

  let vusbs_of_vm ~__context (vmref, vm) =
    vm.API.vM_VUSBs
    |> List.map (fun self -> Db.VUSB.get_record ~__context ~self)
    |> List.filter (fun self -> self.API.vUSB_currently_attached)
    |> List.map (fun self -> self.API.vUSB_USB_group)
    |> List.map (fun usb_group -> Helpers.get_first_pusb ~__context usb_group)
    |> List.map (fun self -> Db.PUSB.get_record ~__context ~self)
    |> List.map (fun pusb -> of_vusb ~__context ~vm ~pusb)

  let of_vm ~__context (vmref, vm) vbds pci_passthrough vgpu =
    let on_crash_behaviour = function
      | `preserve -> [ Vm.Pause ]
      | `coredump_and_restart -> [ Vm.Coredump; Vm.Start ]
      | `coredump_and_destroy -> [ Vm.Coredump; Vm.Shutdown ]
      | `restart
      | `rename_restart -> [ Vm.Start ]
      | `destroy -> [ Vm.Shutdown ] in
    let on_normal_exit_behaviour = function
      | `restart -> [ Vm.Start ]
      | `destroy -> [ Vm.Shutdown ] in
    let open Vm in
    let scheduler_params =
      (* vcpu <-> pcpu affinity settings are stored here.
         			   Format is either:
         			   1,2,3         ::  all vCPUs receive this mask
         			   1,2,3; 4,5,6  ::  vCPU n receives mask n. Unlisted vCPUs
         			                     receive first mask *)
      let affinity =
        try
          List.map
            (fun x -> List.map int_of_string (String.split ',' x))
            (String.split ';' (List.assoc "mask" vm.API.vM_VCPUs_params))
        with _ -> [] in
      let localhost = Helpers.get_localhost ~__context in
      let host_guest_VCPUs_params = Db.Host.get_guest_VCPUs_params ~__context ~self:localhost in
      let host_cpu_mask =
        try
          List.map int_of_string (String.split ',' (List.assoc "mask" host_guest_VCPUs_params))
        with _ -> [] in
      let affinity =
        match affinity,host_cpu_mask with
        | [],[] -> []
        | [],h -> [h]
        | v,[] -> v
        | affinity,mask ->
          List.map
            (fun vcpu_affinity ->
               List.filter (fun x -> List.mem x mask) vcpu_affinity) affinity in
      let priority =
        let weight =
          let default=256 in
          try
            let weight = List.assoc "weight" vm.API.vM_VCPUs_params in
            int_of_string weight
          with
          | Not_found -> default
          | e ->  error "%s" (Printexc.to_string e);
            debug "Could not parse weight value. Setting it to default value %d." default; default in
        let cap =
          let default=0 in
          try
            let cap = List.assoc "cap" vm.API.vM_VCPUs_params in
            int_of_string cap
          with
          | Not_found -> default
          | e ->  error "%s" (Printexc.to_string e);
            debug "Could not parse cap value. Setting it to default value %d." default; default in
        Some ( weight , cap ) in
      { priority = priority; affinity = affinity } in

    let platformdata =
      Vm_platform.sanity_check
        ~platformdata:vm.API.vM_platform
        ~firmware:(firmware_of_vm vm)
        ~vcpu_max:vm.API.vM_VCPUs_max
        ~vcpu_at_startup:vm.API.vM_VCPUs_at_startup
        ~domain_type:(Helpers.check_domain_type vm.API.vM_domain_type)
        ~filter_out_unknowns:
          (not(Pool_features.is_enabled ~__context Features.No_platform_filter))
    in
    (* Replace the timeoffset in the platform data too, to avoid confusion *)
    let timeoffset = rtc_timeoffset_of_vm ~__context (vmref, vm) vbds in
    let platformdata =
      (Vm_platform.timeoffset, timeoffset) ::
      (List.filter (fun (key, _) -> key <> Vm_platform.timeoffset) platformdata) in
    let platformdata =
      let genid = match vm.API.vM_generation_id with
        | "0:0" -> Xapi_vm_helpers.vm_fresh_genid ~__context ~self:vmref
        | _ -> vm.API.vM_generation_id in
      (Vm_platform.generation_id, genid) :: platformdata
    in
    (* Add the CPUID feature set for the VM to the platform data. *)
    let platformdata =
      if not (List.mem_assoc Vm_platform.featureset platformdata) then
        let featureset =
          if List.mem_assoc Xapi_globs.cpu_info_features_key vm.API.vM_last_boot_CPU_flags then
            List.assoc Xapi_globs.cpu_info_features_key vm.API.vM_last_boot_CPU_flags
          else
            failwith "VM's CPU featureset not initialised"
        in
        (Vm_platform.featureset, featureset) :: platformdata
      else
        platformdata
    in

    let pci_msitranslate = true in (* default setting *)
    (* CA-55754: allow VM.other_config:msitranslate to override the bus-wide setting *)
    let pci_msitranslate =
      if List.mem_assoc "msitranslate" vm.API.vM_other_config
      then List.assoc "msitranslate" vm.API.vM_other_config = "1"
      else pci_msitranslate in
    (* CA-55754: temporarily disable msitranslate when GPU is passed through. *)
    let pci_msitranslate =
      if vm.API.vM_VGPUs <> [] then false else pci_msitranslate in

    {
      id = vm.API.vM_uuid;
      name = vm.API.vM_name_label;
      ssidref = 0l;
      xsdata = vm.API.vM_xenstore_data;
      platformdata = platformdata;
      bios_strings = vm.API.vM_bios_strings;
      ty = builder_of_vm ~__context (vmref, vm) timeoffset pci_passthrough vgpu;
      suppress_spurious_page_faults = (try List.assoc "suppress-spurious-page-faults" vm.API.vM_other_config = "true" with _ -> false);
      machine_address_size = (try Some(int_of_string (List.assoc "machine-address-size" vm.API.vM_other_config)) with _ -> None);
      memory_static_max = vm.API.vM_memory_static_max;
      memory_dynamic_max = vm.API.vM_memory_dynamic_max;
      memory_dynamic_min = vm.API.vM_memory_dynamic_min;
      vcpu_max = Int64.to_int vm.API.vM_VCPUs_max;
      vcpus = Int64.to_int vm.API.vM_VCPUs_at_startup;
      scheduler_params = scheduler_params;
      on_crash = on_crash_behaviour vm.API.vM_actions_after_crash;
      on_shutdown = on_normal_exit_behaviour vm.API.vM_actions_after_shutdown;
      on_reboot = on_normal_exit_behaviour vm.API.vM_actions_after_reboot;
      pci_msitranslate = pci_msitranslate;
      pci_power_mgmt = false;
      has_vendor_device = vm.API.vM_has_vendor_device
    }


end

open Xenops_interface
open Fun

module Guest_agent_features = struct
  module Xapi = struct
    let auto_update_enabled = "auto_update_enabled"
    let auto_update_url = "auto_update_url"
  end

  module Xenopsd = struct
    let auto_update_enabled = "enabled"
    let auto_update_url = "update_url"

    let enabled = "1"
    let disabled = "0"
  end

  let auto_update_parameters_of_config config =
    let auto_update_enabled =
      match
        if List.mem_assoc Xapi.auto_update_enabled config
        then Some
            (* bool_of_string should be safe as the setter in xapi_pool.ml only
               					 * allows "true" or "false" to be put into the database. *)
            (bool_of_string (List.assoc Xapi.auto_update_enabled config))
        else None
      with
      | Some true ->  [Xenopsd.auto_update_enabled, Xenopsd.enabled]
      | Some false -> [Xenopsd.auto_update_enabled, Xenopsd.disabled]
      | None -> []
    in
    let auto_update_url =
      if List.mem_assoc Xapi.auto_update_url config
      then [Xenopsd.auto_update_url, List.assoc Xapi.auto_update_url config]
      else []
    in
    auto_update_enabled @ auto_update_url

  let of_config ~__context config =
    let open Features in
    let vss =
      let name = Features.name_of_feature VSS in
      let licensed = Pool_features.is_enabled ~__context VSS in
      let parameters = [] in
      Host.({
          name;
          licensed;
          parameters;
        })
    in
    let guest_agent_auto_update =
      let name = Features.name_of_feature Guest_agent_auto_update in
      let licensed =
        Pool_features.is_enabled ~__context Guest_agent_auto_update in
      let parameters = auto_update_parameters_of_config config in
      Host.({
          name;
          licensed;
          parameters;
        })
    in
    [vss; guest_agent_auto_update]
end

let apply_guest_agent_config ~__context config =
  let dbg = Context.string_of_task __context in
  let features = Guest_agent_features.of_config ~__context config in
  let module Client = (val make_client (default_xenopsd ()): XENOPS) in
  Client.HOST.update_guest_agent_features dbg features

(* Create an instance of Metadata.t, suitable for uploading to the xenops service *)
let create_metadata ~__context ~self =
  let vm = Db.VM.get_record ~__context ~self in
  let vbds = List.filter (fun vbd -> vbd.API.vBD_currently_attached)
      (List.map (fun self -> Db.VBD.get_record ~__context ~self) vm.API.vM_VBDs) in
  let vbds' = List.map (fun vbd -> MD.of_vbd ~__context ~vm ~vbd) vbds in
  let vifs = List.filter (fun (_, vif) -> vif.API.vIF_currently_attached)
      (List.map (fun self -> self, Db.VIF.get_record ~__context ~self) vm.API.vM_VIFs) in
  let vifs' = List.map (fun vif -> MD.of_vif ~__context ~vm ~vif) vifs in
  let pcis = MD.pcis_of_vm ~__context (self, vm) in
  let vgpus = MD.vgpus_of_vm ~__context (self, vm) in
  let vusbs = MD.vusbs_of_vm ~__context (self, vm) in
  let domains =
    (* For suspended VMs, the last_booted_record contains the "live" xenopsd state. *)
    if vm.API.vM_power_state = `Suspended then
      Some vm.API.vM_last_booted_record
    else
      None
  in
  let open Metadata in {
    vm = MD.of_vm ~__context (self, vm) vbds (pcis <> []) (vgpus <> []);
    vbds = vbds';
    vifs = vifs';
    pcis = pcis;
    vgpus = vgpus;
    vusbs = vusbs;
    domains = domains
  }

let id_of_vm ~__context ~self = Db.VM.get_uuid ~__context ~self
let vm_of_id ~__context uuid = Db.VM.get_by_uuid ~__context ~uuid

let vm_exists_in_xenopsd queue_name dbg id =
  let module Client = (val make_client queue_name : XENOPS) in
  Client.VM.exists dbg id

let string_of_exn = function
  | Api_errors.Server_error(code, params) -> Printf.sprintf "%s [ %s ]" code (String.concat "; " params)
  | e -> Printexc.to_string e

(* Serialise updates to the metadata caches *)
let metadata_m = Mutex.create ()

module Xapi_cache = struct
  (** Keep a cache of the "xenops-translation" of XenAPI VM configuration,
      		updated whenever we receive an event from xapi. *)

  let cache = Hashtbl.create 10 (* indexed by Vm.id *)
  let mutex = Mutex.create ()
  let with_lock f =
    Mutex.execute mutex f

  let register id initial_value =
    debug "xapi_cache: creating cache for %s" id;
    with_lock (fun () ->
        match Hashtbl.find_opt cache id with
        | Some (Some _) ->
          (* don't change if we already have a valid cached entry *)
          ()
        | None | Some None ->
          (* we do not have a cache entry for this id,
           * or we have only an empty cache entry *)
          Hashtbl.replace cache id initial_value)

  let unregister id =
    debug "xapi_cache: deleting cache for %s" id;
    with_lock (fun () ->
        Hashtbl.remove cache id)

  let update_if_changed id newvalue =
    let updated = with_lock (fun () ->
        match Hashtbl.find_opt cache id with
        | Some (Some old) when old = newvalue ->
          (* the value did not change: tell the caller it has no action to take *)
          false
        | _ ->
          Hashtbl.replace cache id (Some newvalue);
          (* We either did not have a value before, or we had a different one:
           * tell the caller that it needs to perform an update *)
          true) in
    debug "xapi_cache:%s updating cache for %s" (if updated then "" else " not") id;
    updated

  let list () =
    with_lock (fun () ->
        Hashtbl.fold (fun id _ acc -> id :: acc) cache [])
end

module Xenops_cache = struct
  (** Remember the last events received from xenopsd so we can compute
      		field-level differences. This allows us to minimise the number of
      		database writes we issue upwards. *)

  type t = {
    vm: Vm.state option;
    vbds: (Vbd.id * Vbd.state) list;
    vifs: (Vif.id * Vif.state) list;
    pcis: (Pci.id * Pci.state) list;
    vgpus: (Vgpu.id * Vgpu.state) list;
    vusbs: (Vusb.id * Vusb.state) list;
  }
  let empty = {
    vm = None;
    vbds = [];
    vifs = [];
    pcis = [];
    vgpus = [];
    vusbs = [];
  }

  let cache = Hashtbl.create 10 (* indexed by Vm.id *)
  let mutex = Mutex.create ()
  let with_lock f =
    Mutex.execute mutex f

  let register id =
    debug "xenops_cache: creating empty cache for %s" id;
    with_lock (fun () ->
        Hashtbl.replace cache id empty)

  let unregister id =
    debug "xenops_cache: deleting cache for %s" id;
    with_lock (fun () ->
        Hashtbl.remove cache id)

  let find id : t option =
    with_lock (fun () ->
        Hashtbl.find_opt cache id)

  let find_vm id : Vm.state option =
    match find id with
    | Some { vm = Some vm } -> Some vm
    | _ -> None

  let find_vbd id : Vbd.state option =
    match find (fst id) with
    | Some { vbds = vbds } ->
      List.assoc_opt id vbds
    | _ -> None

  let find_vif id : Vif.state option =
    match find (fst id) with
    | Some { vifs = vifs } ->
      List.assoc_opt id vifs
    | _ -> None

  let find_pci id : Pci.state option =
    match find (fst id) with
    | Some { pcis = pcis } ->
      List.assoc_opt id pcis
    | _ -> None

  let find_vgpu id : Vgpu.state option =
    match find (fst id) with
    | Some { vgpus = vgpus } ->
      List.assoc_opt id vgpus
    | _ -> None

  let find_vusb id : Vusb.state option =
    match find (fst id) with
    | Some { vusbs = vusbs } ->
      List.assoc_opt id vusbs
    | _ -> None

  let update id t =
    with_lock (fun () ->
        if Hashtbl.mem cache id
        then Hashtbl.replace cache id t
        else debug "xenops_cache: Not updating cache for unregistered VM %s" id
      )

  let update_vbd id info =
    let existing = Opt.default empty (find (fst id)) in
    let vbds' = List.filter (fun (vbd_id, _) -> vbd_id <> id) existing.vbds in
    update (fst id) { existing with vbds = Opt.default vbds' (Opt.map (fun info -> (id, info) :: vbds') info) }

  let update_vif id info =
    let existing = Opt.default empty (find (fst id)) in
    let vifs' = List.filter (fun (vif_id, _) -> vif_id <> id) existing.vifs in
    update (fst id) { existing with vifs = Opt.default vifs' (Opt.map (fun info -> (id, info) :: vifs') info) }

  let update_pci id info =
    let existing = Opt.default empty (find (fst id)) in
    let pcis' = List.filter (fun (pci_id, _) -> pci_id <> id) existing.pcis in
    update (fst id) { existing with pcis = Opt.default pcis' (Opt.map (fun info -> (id, info) :: pcis') info) }

  let update_vgpu id info =
    let existing = Opt.default empty (find (fst id)) in
    let vgpus' = List.filter (fun (vgpu_id, _) -> vgpu_id <> id) existing.vgpus in
    update (fst id) { existing with vgpus = Opt.default vgpus' (Opt.map (fun info -> (id, info) :: vgpus') info) }

  let update_vusb id info =
    let existing = Opt.default empty (find (fst id)) in
    let vusbs' = List.filter (fun (vusb_id, _) -> vusb_id <> id) existing.vusbs in
    update (fst id) { existing with vusbs = Opt.default vusbs' (Opt.map (fun info -> (id, info) :: vusbs') info) }

  let update_vm id info =
    let existing = Opt.default empty (find id) in
    update id { existing with vm = info }

  let list () =
    with_lock (fun () ->
        Hashtbl.fold (fun id _ acc -> id :: acc) cache [])
end

module Xenopsd_metadata = struct
  (** Manage the lifetime of VM metadata pushed to xenopsd *)

  (* If the VM has Xapi_globs.persist_xenopsd_md -> filename in its other_config,
     	   we persist the xenopsd metadata to a well-known location in the filesystem *)
  let maybe_persist_md ~__context ~self md =
    let oc = Db.VM.get_other_config ~__context ~self in
    if List.mem_assoc Xapi_globs.persist_xenopsd_md oc then begin
      let file_path =
        Filename.concat Xapi_globs.persist_xenopsd_md_root (List.assoc Xapi_globs.persist_xenopsd_md oc) |>
        Stdext.Unixext.resolve_dot_and_dotdot in

      if not (String.startswith Xapi_globs.persist_xenopsd_md_root file_path) then begin
        warn "Not persisting xenopsd metadata to bad location: '%s'" file_path
      end else begin
        Unixext.mkdir_safe Xapi_globs.persist_xenopsd_md_root 0o755;
        Unixext.write_string_to_file file_path md
      end
    end

  let push ~__context ~self =
    Mutex.execute metadata_m (fun () ->
        let md = create_metadata ~__context ~self in
        let txt = md |> rpc_of Metadata.t |> Jsonrpc.to_string in
        info "xenops: VM.import_metadata %s" txt;
        let dbg = Context.string_of_task __context in
        let module Client = (val make_client (queue_of_vm ~__context ~self) : XENOPS) in
        let id = Client.VM.import_metadata dbg txt in

        maybe_persist_md ~__context ~self txt;

        Xapi_cache.register id (Some txt);
        Xenops_cache.register id;
        id)

  let delete_nolock ~__context id =
    let dbg = Context.string_of_task __context in
    info "xenops: VM.remove %s" id;
    try
      let module Client = (val make_client (queue_of_vm ~__context ~self:(vm_of_id ~__context id)) : XENOPS) in
      Client.VM.remove dbg id;

      (* Once the VM has been successfully removed from xenopsd, remove the caches *)
      Xenops_cache.unregister id;
      Xapi_cache.unregister id

    with
    | Xenopsd_error (Bad_power_state(_, _)) ->
      (* This can fail during a localhost live migrate; but this is safe to ignore *)
      debug "We have not removed metadata from xenopsd because VM %s is still running" id
    | Xenopsd_error (Does_not_exist(_)) ->
      debug "Metadata for VM %s was already removed" id


  (* Unregisters a VM with xenopsd, and cleans up metadata and caches *)
  let pull ~__context id =
    Mutex.execute metadata_m
      (fun () ->
         info "xenops: VM.export_metadata %s" id;
         let dbg = Context.string_of_task __context in
         let module Client = (val make_client (queue_of_vm ~__context ~self:(vm_of_id ~__context id)) : XENOPS) in
         let md =
           match Client.VM.export_metadata dbg id |> Jsonrpc.of_string |> Rpcmarshal.unmarshal Metadata.t.Rpc.Types.ty with
           | Ok x -> x
           | Error (`Msg m) -> raise (Xenopsd_error (Internal_error (Printf.sprintf "Failed to unmarshal metadata: %s" m)))
         in

         delete_nolock ~__context id;

         md)

  let delete ~__context id =
    Mutex.execute metadata_m
      (fun () ->
         delete_nolock ~__context id
      )

  let update ~__context ~self =
    let id = id_of_vm ~__context ~self in
    let queue_name = queue_of_vm ~__context ~self in
    Mutex.execute metadata_m
      (fun () ->
         let dbg = Context.string_of_task __context in
         if vm_exists_in_xenopsd queue_name dbg id
         then
           let txt = create_metadata ~__context ~self |> rpc_of Metadata.t |> Jsonrpc.to_string in
           if Xapi_cache.update_if_changed id txt then begin
             debug "VM %s metadata has changed: updating xenopsd" id;
             info "xenops: VM.import_metadata %s" txt;
             maybe_persist_md ~__context ~self txt;
             let module Client = (val make_client queue_name : XENOPS) in
             let (_: Vm.id) = Client.VM.import_metadata dbg txt in
             ()
           end)
end

let add_caches id =
  Mutex.execute metadata_m
    (fun () ->
       Xapi_cache.register id None;
       Xenops_cache.register id;
    )


let to_xenops_console_protocol = let open Vm in function
    | `rfb -> Rfb
    | `vt100 -> Vt100
    | `rdp -> Rfb (* RDP was never used in the XenAPI so this never happens *)
let to_xenapi_console_protocol = let open Vm in function
    | Rfb -> `rfb
    | Vt100 -> `vt100

(* Event handling:
   When we tell the xenopsd to start a VM, we wait for the task to complete.
   We also wait for an iteration of the xenops event loop to ensure that
   the states of modified objects are properly set. For example: the VM
   power_state is modified by the event thread *only* and must take its
   final value when the XenAPI VM.start returns. It will not be set when
   the xenops VM.start returns since the event is asynchronous. *)

(* If a xapi event thread is blocked, wake it up and cause it to re-register. This should be
   called after updating Host.resident_VMs *)
let trigger_xenapi_reregister =
  ref (fun () ->
      debug "No xapi event thread to wake up"
    )


module Events_from_xenopsd = struct
  type t = {
    mutable finished: bool;
    m: Mutex.t;
    c: Condition.t;
  }
  let make () = {
    finished = false;
    m = Mutex.create ();
    c = Condition.create ();
  }
  let active = Hashtbl.create 10
  let active_m = Mutex.create ()
  let register =
    let counter = ref 0 in
    fun t ->
      Mutex.execute active_m
        (fun () ->
           let id = !counter in
           incr counter;
           Hashtbl.replace active id t;
           id
        )
  let wait queue_name dbg vm_id () =
    let module Client = (val make_client queue_name : XENOPS) in
    let t = make () in
    let id = register t in
    debug "Client.UPDATES.inject_barrier %d" id;
    Client.UPDATES.inject_barrier dbg vm_id id;
    Mutex.execute t.m
      (fun () ->
         while not t.finished do Condition.wait t.c t.m done
      )
  let wakeup queue_name dbg id =
    let module Client = (val make_client queue_name : XENOPS) in
    Client.UPDATES.remove_barrier dbg id;
    let t = Mutex.execute active_m
        (fun () ->
           if not(Hashtbl.mem active id)
           then (warn "Events_from_xenopsd.wakeup: unknown id %d" id; None)
           else
             let t = Hashtbl.find active id in
             Hashtbl.remove active id;
             Some t
        ) in
    Opt.iter
      (fun t ->
         Mutex.execute t.m
           (fun () ->
              t.finished <- true;
              Condition.signal t.c
           )
      ) t

  let events_suppressed_on = Hashtbl.create 10
  let events_suppressed_on_m = Mutex.create ()
  let events_suppressed_on_c = Condition.create ()
  let are_suppressed vm =
    Hashtbl.mem events_suppressed_on vm

  let with_suppressed queue_name dbg vm_id f =
    debug "suppressing xenops events on VM: %s" vm_id;
    let module Client = (val make_client queue_name : XENOPS) in
    Mutex.execute events_suppressed_on_m (fun () ->
        Hashtbl.add events_suppressed_on vm_id ();
      );
    finally f (fun () ->
        Mutex.execute events_suppressed_on_m (fun () ->
            Hashtbl.remove events_suppressed_on vm_id;
            if not (Hashtbl.mem events_suppressed_on vm_id) then begin
              debug "re-enabled xenops events on VM: %s; refreshing VM" vm_id;
              Client.UPDATES.refresh_vm dbg vm_id;
              wait queue_name dbg vm_id ();
              Condition.broadcast events_suppressed_on_c;
            end else while are_suppressed vm_id do
                debug "waiting for events to become re-enabled";
                Condition.wait events_suppressed_on_c events_suppressed_on_m
              done;
          );
      )
end

let update_vm ~__context id =
  try
    if Events_from_xenopsd.are_suppressed id
    then debug "xenopsd event: ignoring event for VM (VM %s migrating away)" id
    else
      let self = Db.VM.get_by_uuid ~__context ~uuid:id in
      let localhost = Helpers.get_localhost ~__context in
      if Db.VM.get_resident_on ~__context ~self <> localhost
      then debug "xenopsd event: ignoring event for VM (VM %s not resident)" id
      else
        let previous = Xenops_cache.find_vm id in
        let dbg = Context.string_of_task __context in
        let module Client = (val make_client (queue_of_vm ~__context ~self) : XENOPS) in
        let info = try Some (Client.VM.stat dbg id) with _ -> None in
        if Opt.map snd info = previous
        then debug "xenopsd event: ignoring event for VM %s: metadata has not changed" id
        else begin
          debug "xenopsd event: processing event for VM %s" id;
          if info = None then debug "xenopsd event: VM state missing: assuming VM has shut down";
          let should_update_allowed_operations = ref false in
          let different f =
            let a = Opt.map (fun x -> f (snd x)) info in
            let b = Opt.map f previous in
            a <> b in
          (* Helpers to create and update guest metrics when needed *)
          let lookup state key =
            if List.mem_assoc key state.Vm.guest_agent then Some (List.assoc key state.Vm.guest_agent) else None in
          let list state dir =
            let dir = if dir.[0] = '/' then String.sub dir 1 (String.length dir - 1) else dir in
            let results = Listext.List.filter_map (fun (path, value) ->
                if String.startswith dir path then begin
                  let rest = String.sub path (String.length dir) (String.length path - (String.length dir)) in
                  match List.filter (fun x -> x <> "") (String.split '/' rest) with
                  | x :: _ -> Some x
                  | _ -> None
                end else None
              ) state.Vm.guest_agent |> Listext.List.setify in
            results in
          let create_guest_metrics_if_needed () =
            let gm = Db.VM.get_guest_metrics ~__context ~self in
            if gm = Ref.null then
              Opt.iter
                (fun (_, state) ->
                   List.iter
                     (fun domid ->
                        try
                          let new_gm_ref =
                            Xapi_guest_agent.create_and_set_guest_metrics
                              (lookup state)
                              (list state)
                              ~__context
                              ~domid
                              ~uuid:id
                              ~pV_drivers_detected:state.pv_drivers_detected
                          in
                          debug "xenopsd event: created guest metrics %s for VM %s" (Ref.string_of new_gm_ref) id
                        with e ->
                          error "Caught %s: while creating VM %s guest metrics" (Printexc.to_string e) id
                     ) state.domids
                ) info in
          let check_guest_agent () =
            Opt.iter
              (fun (_, state) ->
                 Opt.iter (fun oldstate ->
                     let old_ga = oldstate.Vm.guest_agent in
                     let new_ga = state.Vm.guest_agent in

                     (* Remove memory keys *)
                     let ignored_keys = [ "data/meminfo_free"; "data/updated"; "data/update_cnt" ] in
                     let remove_ignored ga =
                       List.fold_left (fun acc k -> List.filter (fun x -> fst x <> k) acc) ga ignored_keys in
                     let old_ga = remove_ignored old_ga in
                     let new_ga = remove_ignored new_ga in
                     if new_ga <> old_ga then begin
                       debug "Will update VM.allowed_operations because guest_agent has changed.";
                       should_update_allowed_operations := true
                     end else begin
                       debug "Supressing VM.allowed_operations update because guest_agent data is largely the same"
                     end
                   ) previous;
                 List.iter
                   (fun domid ->
                      try
                        debug "xenopsd event: Updating VM %s domid %d guest_agent" id domid;
                        Xapi_guest_agent.all (lookup state) (list state) ~__context ~domid ~uuid:id ~pV_drivers_detected:state.pv_drivers_detected
                      with e ->
                        error "Caught %s: while updating VM %s guest_agent" (Printexc.to_string e) id
                   ) state.domids
              ) info in
          (* Notes on error handling: if something fails we log and continue, to
             maximise the amount of state which is correctly synced. If something
             does fail then we may end up permanently out-of-sync until either a
             process restart or an event is generated. We may wish to periodically
             inject artificial events IF there has been an event sync failure? *)
          let power_state = xenapi_of_xenops_power_state (Opt.map (fun x -> (snd x).Vm.power_state) info) in

          (* We preserve the current_domain_type of suspended VMs like we preserve
             the currently_attached fields for VBDs/VIFs etc - it's important to know
             whether suspended VMs are going to resume into PV or PVinPVH for example.
             We do this before updating the power_state to maintain the invariant that
             any VM that's not `Halted cannot have an unspecified current_domain_type *)
          if different (fun x -> x.domain_type) && (power_state <> `Suspended) then begin
            Opt.iter
              (fun (_, state) ->
                 let metrics = Db.VM.get_metrics ~__context ~self in
                 let domain_type = match state.Vm.domain_type with
                   | Domain_HVM       -> `hvm
                   | Domain_PV        -> `pv
                   | Domain_PVinPVH   -> `pv_in_pvh
                   | Domain_undefined -> `unspecified
                 in
                 debug "xenopsd event: Updating VM %s current_domain_type <- %s"
                   id (Record_util.domain_type_to_string domain_type);
                 Db.VM_metrics.set_current_domain_type ~__context ~self:metrics
                   ~value:domain_type;
              )
              info
          end;
          if different (fun x -> x.power_state) then begin
            try
              debug "Will update VM.allowed_operations because power_state has changed.";
              should_update_allowed_operations := true;
              debug "xenopsd event: Updating VM %s power_state <- %s" id (Record_util.power_state_to_string power_state);
              (* This will mark VBDs, VIFs as detached and clear resident_on
                 if the VM has permanently shutdown.  current-operations
                 should not be reset as there maybe a checkpoint is ongoing*)
              Xapi_vm_lifecycle.force_state_reset_keep_current_operations ~__context ~self ~value:power_state;

              if power_state = `Running then create_guest_metrics_if_needed ();
              if power_state = `Suspended || power_state = `Halted then begin
                Xapi_network.detach_for_vm ~__context ~host:localhost ~vm:self;
                Storage_access.reset ~__context ~vm:self;
              end;
              if power_state = `Halted
              then Xenopsd_metadata.delete ~__context id;
              if power_state = `Suspended then begin
                let md = Xenopsd_metadata.pull ~__context id in
                match md.Metadata.domains with
                | None ->
                  error "Suspended VM has no domain-specific metadata"
                | Some x ->
                  Db.VM.set_last_booted_record ~__context ~self ~value:x;
                  debug "VM %s last_booted_record set to %s" (Ref.string_of self) x;
                  Xenopsd_metadata.delete ~__context id
              end;
              if power_state = `Halted then (
                !trigger_xenapi_reregister ()
              );
            with e ->
              error "Caught %s: while updating VM %s power_state" (Printexc.to_string e) id
          end;
          if different (fun x -> x.domids) then begin
            try
              debug "Will update VM.allowed_operations because domid has changed.";
              should_update_allowed_operations := true;
              debug "xenopsd event: Updating VM %s domid" id;
              Opt.iter
                (fun (_, state) ->
                   match state.Vm.domids with
                   | value :: _ ->
                     Db.VM.set_domid ~__context ~self ~value:(Int64.of_int value)
                   | [] -> () (* happens when the VM is shutdown *)
                ) info;
              (* If this is a storage domain, attempt to plug the PBD *)
              Opt.iter (fun pbd ->
                  let (_: Thread.t) = Thread.create (fun () ->
                      (* Don't block the database update thread *)
                      Xapi_pbd.plug ~__context ~self:pbd
                    ) () in
                  ()
                ) (System_domains.pbd_of_vm ~__context ~vm:self)
            with e ->
              error "Caught %s: while updating VM %s domids" (Printexc.to_string e) id
          end;
          (* consoles *)
          if different (fun x -> x.consoles) then begin
            try
              debug "xenopsd event: Updating VM %s consoles" id;
              Opt.iter
                (fun (_, state) ->
                   let localhost = Helpers.get_localhost ~__context in
                   let address = Db.Host.get_address ~__context ~self:localhost in
                   let uri = Printf.sprintf "https://%s%s" address Constants.console_uri in
                   let get_uri_from_location loc =
                     try
                       let n = String.index loc '?' in
                       String.sub loc 0 n
                     with Not_found -> loc
                   in
                   let current_protocols = List.map
                       (fun self ->
                          (Db.Console.get_protocol ~__context ~self |> to_xenops_console_protocol,
                           Db.Console.get_location ~__context ~self |> get_uri_from_location),
                          self)
                       (Db.VM.get_consoles ~__context ~self) in
                   let new_protocols = List.map (fun c -> (c.Vm.protocol, uri), c) state.Vm.consoles in
                   (* Destroy consoles that have gone away *)
                   List.iter
                     (fun protocol ->
                        let self = List.assoc protocol current_protocols in
                        Db.Console.destroy ~__context ~self
                     ) (Listext.List.set_difference (List.map fst current_protocols) (List.map fst new_protocols));
                   (* Create consoles that have appeared *)
                   List.iter
                     (fun (protocol, _) ->
                        let ref = Ref.make () in
                        let uuid = Uuid.to_string (Uuid.make_uuid ()) in
                        let location = Printf.sprintf "%s?uuid=%s" uri uuid in
                        let port =
                          try Int64.of_int ((List.find (fun c -> c.Vm.protocol = protocol) state.Vm.consoles).port)
                          with Not_found -> -1L
                        in
                        Db.Console.create ~__context ~ref ~uuid
                          ~protocol:(to_xenapi_console_protocol protocol) ~location ~vM:self
                          ~other_config:[] ~port
                     ) (Listext.List.set_difference (List.map fst new_protocols) (List.map fst current_protocols));
                ) info;
            with e ->
              error "Caught %s: while updating VM %s consoles" (Printexc.to_string e) id
          end;
          if different (fun x -> x.memory_target) then begin
            try
              Opt.iter
                (fun (_, state) ->
                   debug "xenopsd event: Updating VM %s memory_target <- %Ld" id state.Vm.memory_target;
                   Db.VM.set_memory_target ~__context ~self ~value:state.memory_target
                ) info
            with e ->
              error "Caught %s: while updating VM %s consoles" (Printexc.to_string e) id
          end;
          if different (fun x -> x.rtc_timeoffset) then begin
            try
              Opt.iter
                (fun (_, state) ->
                   if state.Vm.rtc_timeoffset <> "" then begin
                     debug "xenopsd event: Updating VM %s platform:timeoffset <- %s" id state.rtc_timeoffset;
                     (try Db.VM.remove_from_platform ~__context ~self ~key:Vm_platform.timeoffset with _ -> ());
                     Db.VM.add_to_platform ~__context ~self ~key:Vm_platform.timeoffset ~value:state.rtc_timeoffset;
                   end
                ) info
            with e ->
              error "Caught %s: while updating VM %s rtc/timeoffset" (Printexc.to_string e) id
          end;
          if different (fun x -> x.hvm) then begin
            Opt.iter
              (fun (_, state) ->
                 let metrics = Db.VM.get_metrics ~__context ~self in
                 debug "xenopsd event: Updating VM %s hvm <- %s"
                   id (string_of_bool state.Vm.hvm);
                 Db.VM_metrics.set_hvm ~__context ~self:metrics
                   ~value:state.Vm.hvm;
              )
              info
          end;
          if different (fun x -> x.nomigrate) then begin
            Opt.iter
              (fun (_, state) ->
                 let metrics = Db.VM.get_metrics ~__context ~self in
                 debug "xenopsd event: Updating VM %s nomigrate <- %s"
                   id (string_of_bool state.Vm.nomigrate);
                 Db.VM_metrics.set_nomigrate ~__context ~self:metrics
                   ~value:state.Vm.nomigrate;
              )
              info
          end;
          if different (fun x -> x.nested_virt) then begin
            Opt.iter
              (fun (_, state) ->
                 let metrics = Db.VM.get_metrics ~__context ~self in
                 debug "xenopsd event: Updating VM %s nested_virt <- %s"
                   id (string_of_bool state.Vm.nested_virt);
                 Db.VM_metrics.set_nested_virt ~__context ~self:metrics
                   ~value:state.Vm.nested_virt;
              )
              info
          end;
          let update_pv_drivers_detected () =
            Opt.iter
              (fun (_, state) ->
                 try
                   let gm = Db.VM.get_guest_metrics ~__context ~self in
                   debug "xenopsd event: Updating VM %s PV drivers detected %b" id state.Vm.pv_drivers_detected;
                   Db.VM_guest_metrics.set_PV_drivers_detected ~__context ~self:gm ~value:state.Vm.pv_drivers_detected;
                   Db.VM_guest_metrics.set_PV_drivers_up_to_date ~__context ~self:gm ~value:state.Vm.pv_drivers_detected
                 with e ->
                   debug "Caught %s: while updating VM %s PV drivers" (Printexc.to_string e) id
              ) info in
          (* Chack last_start_time before updating anything in the guest metrics *)
          if different (fun x -> x.last_start_time) then begin
            try
              Opt.iter
                (fun (_, state) ->
                   debug "xenopsd event: Updating VM %s last_start_time <- %s" id (Date.to_string (Date.of_float state.Vm.last_start_time));
                   let metrics = Db.VM.get_metrics ~__context ~self in
                   let start_time = Date.of_float state.Vm.last_start_time in
                   Db.VM_metrics.set_start_time ~__context ~self:metrics ~value:start_time;

                   create_guest_metrics_if_needed ();
                   let gm = Db.VM.get_guest_metrics ~__context ~self in
                   let update_time = Db.VM_guest_metrics.get_last_updated ~__context ~self:gm in
                   if update_time < start_time then begin
                     debug "VM %s guest metrics update time (%s) < VM start time (%s): deleting"
                       id (Date.to_string update_time) (Date.to_string start_time);
                     Xapi_vm_helpers.delete_guest_metrics ~__context ~self;
                     check_guest_agent ();
                   end
                ) info
            with e ->
              error "Caught %s: while updating VM %s last_start_time" (Printexc.to_string e) id
          end;
          Opt.iter
            (fun (_, state) ->
               List.iter
                 (fun domid ->
                    (* Guest metrics could have been destroyed during the last_start_time check
                       by recreating them, we avoid CA-223387 *)
                    create_guest_metrics_if_needed ();
                    if different (fun x -> x.Vm.uncooperative_balloon_driver) then begin
                      debug "xenopsd event: VM %s domid %d uncooperative_balloon_driver = %b" id domid state.Vm.uncooperative_balloon_driver;
                    end;
                    if different (fun x -> x.Vm.guest_agent) then check_guest_agent ();
                    if different (fun x -> x.Vm.pv_drivers_detected) then update_pv_drivers_detected ();

                    if different (fun x -> x.Vm.xsdata_state) then begin
                      try
                        debug "xenopsd event: Updating VM %s domid %d xsdata" id domid;
                        Db.VM.set_xenstore_data ~__context ~self ~value:state.Vm.xsdata_state
                      with e ->
                        error "Caught %s: while updating VM %s xsdata" (Printexc.to_string e) id
                    end;
                    if different (fun x -> x.Vm.memory_target) then begin
                      try
                        debug "xenopsd event: Updating VM %s domid %d memory target" id domid;
                        Rrdd.update_vm_memory_target domid state.Vm.memory_target;
                      with e ->
                        error "Caught %s: while updating VM %s memory_target" (Printexc.to_string e) id
                    end;
                 ) state.Vm.domids;
            ) info;
          if different (fun x -> x.Vm.vcpu_target) then begin
            Opt.iter
              (fun (_, state) ->
                 try
                   debug "xenopsd event: Updating VM %s vcpu_target <- %d" id state.Vm.vcpu_target;
                   let metrics = Db.VM.get_metrics ~__context ~self in
                   Db.VM_metrics.set_VCPUs_number ~__context ~self:metrics ~value:(Int64.of_int state.Vm.vcpu_target);
                 with e ->
                   error "Caught %s: while updating VM %s VCPUs_number" (Printexc.to_string e) id
              ) info
          end;
          if different (fun x -> x.shadow_multiplier_target) then begin
            try
              Opt.iter
                (fun (_, state) ->
                   debug "xenopsd event: Updating VM %s shadow_multiplier <- %.2f" id state.Vm.shadow_multiplier_target;
                   if state.Vm.power_state <> Halted && state.Vm.shadow_multiplier_target >= 0.0 then
                     Db.VM.set_HVM_shadow_multiplier ~__context ~self ~value:state.Vm.shadow_multiplier_target
                ) info
            with e ->
              error "Caught %s: while updating VM %s HVM_shadow_multiplier" (Printexc.to_string e) id
          end;
          Xenops_cache.update_vm id (Opt.map snd info);
          if !should_update_allowed_operations then
            Helpers.call_api_functions ~__context
              (fun rpc session_id -> XenAPI.VM.update_allowed_operations ~rpc ~session_id ~self);
        end
  with e ->
    error "xenopsd event: Caught %s while updating VM: has this VM been removed while this host is offline?" (string_of_exn e)

let update_vbd ~__context (id: (string * string)) =
  try
    if Events_from_xenopsd.are_suppressed (fst id)
    then debug "xenopsd event: ignoring event for VM (VM %s migrating away)" (fst id)
    else
      let vm = Db.VM.get_by_uuid ~__context ~uuid:(fst id) in
      let localhost = Helpers.get_localhost ~__context in
      if Db.VM.get_resident_on ~__context ~self:vm <> localhost
      then debug "xenopsd event: ignoring event for VBD (VM %s not resident)" (fst id)
      else
        let previous = Xenops_cache.find_vbd id in
        let dbg = Context.string_of_task __context in
        let module Client = (val make_client (queue_of_vm ~__context ~self:vm) : XENOPS) in
        let info = try Some(Client.VBD.stat dbg id) with _ -> None in
        if Opt.map snd info = previous
        then debug "xenopsd event: ignoring event for VBD %s.%s: metadata has not changed" (fst id) (snd id)
        else begin
          let vbds = Db.VM.get_VBDs ~__context ~self:vm in
          let vbdrs = List.map (fun self -> self, Db.VBD.get_record ~__context ~self) vbds in
          let linux_device = snd id in
          let device_number = Device_number.of_linux_device linux_device in
          (* only try matching against disk number if the device is not a floppy (as "0" shouldn't match "fda") *)
          let disk_number =
            match Device_number.spec device_number with
            | (Device_number.Ide,_,_)
            | (Device_number.Xen,_,_) -> Some (device_number |> Device_number.to_disk_number |> string_of_int)
            | _ -> None in
          debug "VM %s VBD userdevices = [ %s ]" (fst id) (String.concat "; " (List.map (fun (_,r) -> r.API.vBD_userdevice) vbdrs));
          let vbd, vbd_r = List.find (fun (_, vbdr) -> vbdr.API.vBD_userdevice = linux_device ||
                                                       (Opt.is_some disk_number && vbdr.API.vBD_userdevice = Opt.unbox disk_number)) vbdrs in
          debug "VBD %s.%s matched device %s" (fst id) (snd id) vbd_r.API.vBD_userdevice;
          Opt.iter
            (fun (vb, state) ->
               let currently_attached = state.Vbd.plugged || state.Vbd.active in
               debug "xenopsd event: Updating VBD %s.%s device <- %s; currently_attached <- %b" (fst id) (snd id) linux_device currently_attached;
               Db.VBD.set_device ~__context ~self:vbd ~value:linux_device;
               Db.VBD.set_currently_attached ~__context ~self:vbd ~value:currently_attached;
               if state.Vbd.plugged then begin
                 match state.Vbd.backend_present with
                 | Some (VDI x) ->
                   Opt.iter
                     (fun (vdi, _) ->
                        debug "VBD %s.%s backend_present = %s" (fst id) (snd id) x;
                        Db.VBD.set_VDI ~__context ~self:vbd ~value:vdi;
                        Db.VBD.set_empty ~__context ~self:vbd ~value:false;
                        Xapi_vdi.update_allowed_operations ~__context ~self:vdi;
                     ) (vdi_of_disk ~__context x)
                 | Some d ->
                   error "VBD %s.%s backend_present has unknown disk = %s" (fst id) (snd id) (d |> rpc_of disk |> Jsonrpc.to_string)
                 | None ->
                   if vbd_r.API.vBD_type = `CD then begin
                     debug "VBD %s.%s backend_present = None (empty)" (fst id) (snd id);
                     Db.VBD.set_empty ~__context ~self:vbd ~value:true;
                     Db.VBD.set_VDI ~__context ~self:vbd ~value:Ref.null
                   end else error "VBD %s.%s is empty but is not a CD" (fst id) (snd id)
               end;
               if not(state.Vbd.plugged || state.Vbd.active) then begin
                 debug "VBD.remove %s.%s" (fst id) (snd id);
                 (try Client.VBD.remove dbg id with e -> debug "VBD.remove failed: %s" (Printexc.to_string e))
               end
            ) info;
          Xenops_cache.update_vbd id (Opt.map snd info);
          Xapi_vbd_helpers.update_allowed_operations ~__context ~self:vbd;
          if not (Db.VBD.get_empty ~__context ~self:vbd) then
            let vdi = Db.VBD.get_VDI ~__context ~self:vbd in
            Xapi_vdi.update_allowed_operations ~__context ~self:vdi
        end
  with e ->
    error "xenopsd event: Caught %s while updating VBD" (string_of_exn e)

let update_vif ~__context id =
  try
    if Events_from_xenopsd.are_suppressed (fst id)
    then debug "xenopsd event: ignoring event for VIF (VM %s migrating away)" (fst id)
    else
      let vm = Db.VM.get_by_uuid ~__context ~uuid:(fst id) in
      let localhost = Helpers.get_localhost ~__context in
      if Db.VM.get_resident_on ~__context ~self:vm <> localhost
      then debug "xenopsd event: ignoring event for VIF (VM %s not resident)" (fst id)
      else
        let previous = Xenops_cache.find_vif id in
        let dbg = Context.string_of_task __context in
        let module Client = (val make_client (queue_of_vm ~__context ~self:vm) : XENOPS) in
        let info = try Some (Client.VIF.stat dbg id) with _ -> None in
        if Opt.map snd info = previous
        then debug "xenopsd event: ignoring event for VIF %s.%s: metadata has not changed" (fst id) (snd id)
        else begin
          let vifs = Db.VM.get_VIFs ~__context ~self:vm in
          let vifrs = List.map (fun self -> self, Db.VIF.get_record ~__context ~self) vifs in
          let vif, vifr = List.find (fun (_, vifr) -> vifr.API.vIF_device = (snd id)) vifrs in
          Opt.iter
            (fun (vf, state) ->
               if not (state.Vif.plugged || state.Vif.active) then begin
                 (try
                    Xapi_network.deregister_vif ~__context vif
                  with e ->
                    error "Failed to deregister vif: %s" (Printexc.to_string e));
                 debug "VIF.remove %s.%s" (fst id) (snd id);
                 (try Client.VIF.remove dbg id with e -> debug "VIF.remove failed: %s" (Printexc.to_string e))
               end;

               begin match backend_of_vif ~__context ~vif with
                 | Network.Sriov _ -> ()
                 | Network.Local _ | Network.Remote _ ->
                   if state.plugged then begin
                     (* sync MTU *)
                     (try
                        match state.device with
                        | None -> failwith (Printf.sprintf "could not determine device id for VIF %s.%s" (fst id) (snd id))
                        | Some device ->
                          let dbg = Context.string_of_task __context in
                          let mtu = Net.Interface.get_mtu dbg device in
                          Db.VIF.set_MTU ~__context ~self:vif ~value:(Int64.of_int mtu)
                      with _ ->
                        debug "could not update MTU field on VIF %s.%s" (fst id) (snd id));

                     (* Clear monitor cache for associated PIF if pass_through_pif_carrier is set *)
                     if !Xapi_globs.pass_through_pif_carrier then
                       let host = Helpers.get_localhost ~__context in
                       let pifs = Xapi_network_attach_helpers.get_local_pifs ~__context ~network:vifr.API.vIF_network ~host in
                       List.iter (fun pif ->
                           let pif_name = Db.PIF.get_device ~__context ~self:pif in
                           Monitor_dbcalls_cache.clear_cache_for_pif ~pif_name
                         ) pifs
                   end
               end;
               (match Pvs_proxy_control.find_proxy_for_vif ~__context ~vif with
                | None -> ()
                | Some proxy ->
                  debug "xenopsd event: Updating PVS_proxy for VIF %s.%s currently_attached <- %b" (fst id) (snd id) state.pvs_rules_active;
                  if state.pvs_rules_active then begin
                    Db.PVS_proxy.set_currently_attached ~__context ~self:proxy ~value:true;
                    (* force status to be read again by invalidating cache *)
                    Monitor_dbcalls_cache.clear_pvs_status_cache (fst id)
                  end else
                    Pvs_proxy_control.clear_proxy_state ~__context vif proxy
               );
               debug "xenopsd event: Updating VIF %s.%s currently_attached <- %b" (fst id) (snd id) (state.plugged || state.active);
               Db.VIF.set_currently_attached ~__context ~self:vif ~value:(state.plugged || state.active)
            ) info;
          Xenops_cache.update_vif id (Opt.map snd info);
          Xapi_vif_helpers.update_allowed_operations ~__context ~self:vif
        end
  with e ->
    error "xenopsd event: Caught %s while updating VIF" (string_of_exn e)

let update_pci ~__context id =
  try
    if Events_from_xenopsd.are_suppressed (fst id)
    then debug "xenopsd event: ignoring event for PCI (VM %s migrating away)" (fst id)
    else
      let vm = Db.VM.get_by_uuid ~__context ~uuid:(fst id) in
      let localhost = Helpers.get_localhost ~__context in
      if Db.VM.get_resident_on ~__context ~self:vm <> localhost
      then debug "xenopsd event: ignoring event for PCI (VM %s not resident)" (fst id)
      else
        let previous = Xenops_cache.find_pci id in
        let dbg = Context.string_of_task __context in
        let module Client = (val make_client (queue_of_vm ~__context ~self:vm) : XENOPS) in
        let info = try Some (Client.PCI.stat dbg id) with _ -> None in
        if Opt.map snd info = previous
        then debug "xenopsd event: ignoring event for PCI %s.%s: metadata has not changed" (fst id) (snd id)
        else begin
          let pcis = Db.Host.get_PCIs ~__context ~self:localhost in
          let pcirs = List.map (fun self -> self, Db.PCI.get_record ~__context ~self) pcis in

          let pci, _ = List.find (fun (_, pcir) -> pcir.API.pCI_pci_id = (snd id)) pcirs in

          (* Assumption: a VM can have only one vGPU *)
          let vgpu_opt =
            let pci_class = Db.PCI.get_class_id ~__context ~self:pci in
            if Xapi_pci.(is_class_of_kind Display_controller @@ int_of_id pci_class)
            then
              match Db.VM.get_VGPUs ~__context ~self:vm with
              | vgpu :: _ -> Some vgpu
              | _ -> None
            else None in
          let attached_in_db = List.mem vm (Db.PCI.get_attached_VMs ~__context ~self:pci) in
          Opt.iter
            (fun (_, state) ->
               debug "xenopsd event: Updating PCI %s.%s currently_attached <- %b" (fst id) (snd id) state.Pci.plugged;
               if attached_in_db && (not state.Pci.plugged) then
                 Db.PCI.remove_attached_VMs ~__context ~self:pci ~value:vm
               else if (not attached_in_db) && state.plugged then begin
                 Db.PCI.add_attached_VMs ~__context ~self:pci ~value:vm;
                 Db.PCI.set_scheduled_to_be_attached_to ~__context ~self:pci ~value:Ref.null
               end;

               Opt.iter
                 (fun vgpu ->
                    let scheduled =
                      Db.VGPU.get_scheduled_to_be_resident_on ~__context ~self:vgpu
                    in
                    if Db.is_valid_ref __context scheduled && state.Pci.plugged
                    then
                      Helpers.call_api_functions ~__context
                        (fun rpc session_id ->
                           XenAPI.VGPU.atomic_set_resident_on ~rpc ~session_id
                             ~self:vgpu ~value:scheduled);
                    debug "xenopsd event: Update VGPU %s.%s currently_attached <- %b" (fst id) (snd id) state.plugged;
                    Db.VGPU.set_currently_attached ~__context ~self:vgpu ~value:state.Pci.plugged
                 ) vgpu_opt
            ) info;
          Xenops_cache.update_pci id (Opt.map snd info);
        end
  with e ->
    error "xenopsd event: Caught %s while updating PCI" (string_of_exn e)

let update_vgpu ~__context id =
  try
    if Events_from_xenopsd.are_suppressed (fst id)
    then debug "xenopsd event: ignoring event for VGPU (VM %s migrating away)" (fst id)
    else
      let vm = Db.VM.get_by_uuid ~__context ~uuid:(fst id) in
      let localhost = Helpers.get_localhost ~__context in
      if Db.VM.get_resident_on ~__context ~self:vm <> localhost
      then debug "xenopsd event: ignoring event for VGPU (VM %s not resident)" (fst id)
      else
        let previous = Xenops_cache.find_vgpu id in
        let dbg = Context.string_of_task __context in
        let module Client =
          (val make_client (queue_of_vm ~__context ~self:vm) : XENOPS)
        in
        let info = try Some (Client.VGPU.stat dbg id) with _ -> None in
        if Opt.map snd info = previous
        then debug "xenopsd event: ignoring event for VGPU %s.%s: metadata has not changed" (fst id) (snd id)
        else begin
          let vgpus = Db.VM.get_VGPUs ~__context ~self:vm in
          let vgpu_records =
            List.map
              (fun self -> self, Db.VGPU.get_record ~__context ~self)
              vgpus
          in
          let vgpu, vgpu_record =
            List.find
              (fun (_, vgpu_record) -> vgpu_record.API.vGPU_device = (snd id))
              vgpu_records
          in
          (* We only proceed if the VGPU is not a passthrough VGPU. In the
           * passthrough case, the VM will have a PCI device, and update_pci
           * will set VGPU.{resident_on;currently_attached}. *)
          if Xapi_vgpu_type.requires_passthrough ~__context ~self:vgpu_record.API.vGPU_type = None then
            Opt.iter
              (fun (xenopsd_vgpu, state) ->
                 if state.Vgpu.plugged then begin
                   let scheduled =
                     Db.VGPU.get_scheduled_to_be_resident_on ~__context ~self:vgpu
                   in
                   if Db.is_valid_ref __context scheduled
                   then begin
                     Helpers.call_api_functions ~__context
                       (fun rpc session_id ->
                          XenAPI.VGPU.atomic_set_resident_on ~rpc ~session_id
                            ~self:vgpu ~value:scheduled)
                   end;
                   if not vgpu_record.API.vGPU_currently_attached
                   then Db.VGPU.set_currently_attached ~__context
                       ~self:vgpu ~value:true
                 end else begin
                   if vgpu_record.API.vGPU_currently_attached
                   then Db.VGPU.set_currently_attached ~__context
                       ~self:vgpu ~value:false;
                   try Client.VGPU.remove dbg id
                   with e -> debug "VGPU.remove failed: %s" (Printexc.to_string e)
                 end) info;
          Xenops_cache.update_vgpu id (Opt.map snd info)
        end
  with e ->
    error "xenopsd event: Caught %s while updating VGPU" (string_of_exn e)

let update_vusb ~__context (id: (string * string)) =
  try
    if Events_from_xenopsd.are_suppressed (fst id)
    then debug "xenopsd event: ignoring event for VM (VM %s migrating away)" (fst id)
    else
      let vm = Db.VM.get_by_uuid ~__context ~uuid:(fst id) in
      let localhost = Helpers.get_localhost ~__context in
      if Db.VM.get_resident_on ~__context ~self:vm <> localhost
      then debug "xenopsd event: ignoring event for VUSB (VM %s not resident)" (fst id)
      else
        let previous = Xenops_cache.find_vusb id in
        let dbg = Context.string_of_task __context in
        let module Client = (val make_client (queue_of_vm ~__context ~self:vm) : XENOPS) in
        let info = try Some(Client.VUSB.stat dbg id) with _ -> None in
        if Opt.map snd info = previous
        then debug "xenopsd event: ignoring event for VUSB %s.%s: metadata has not changed" (fst id) (snd id)
        else begin
          let pusb, pusb_r =
            Db.VM.get_VUSBs ~__context ~self:vm
            |> List.map (fun self -> Db.VUSB.get_USB_group ~__context ~self)
            |> List.map (fun usb_group -> Helpers.get_first_pusb ~__context usb_group)
            |> List.map (fun self -> self, Db.PUSB.get_record ~__context ~self)
            |> List.find (fun (_, pusbr) -> "vusb" ^ pusbr.API.pUSB_path= (snd id))
          in
          let usb_group = Db.PUSB.get_USB_group ~__context ~self:pusb in
          let vusb = Helpers.get_first_vusb ~__context usb_group in

          Opt.iter
            (fun (ub, state) ->
               debug "xenopsd event: Updating USB %s.%s; plugged <- %b" (fst id) (snd id)  state.Vusb.plugged;
               let currently_attached = state.Vusb.plugged in
               Db.VUSB.set_currently_attached ~__context ~self:vusb ~value:currently_attached;
            ) info;
          Xenops_cache.update_vusb id (Opt.map snd info);
          Xapi_vusb_helpers.update_allowed_operations ~__context ~self:vusb
        end
  with e ->
    error "xenopsd event: Caught %s while updating VUSB" (string_of_exn e)

exception Not_a_xenops_task
let wrap queue_name id = TaskHelper.Xenops (queue_name, id)
let unwrap x = match x with | TaskHelper.Xenops (queue_name, id) -> queue_name, id | _ -> raise Not_a_xenops_task
let register_task __context ?cancellable queue_name id = TaskHelper.register_task __context ?cancellable (wrap queue_name id); id
let unregister_task __context queue_name id = TaskHelper.unregister_task __context (wrap queue_name id); id

let update_task ~__context queue_name id =
  try
    let self = TaskHelper.id_to_task_exn (TaskHelper.Xenops (queue_name, id)) in (* throws Not_found *)
    let dbg = Context.string_of_task __context in
    let module Client = (val make_client queue_name : XENOPS) in
    let task_t = Client.TASK.stat dbg id in
    match task_t.Task.state with
    | Task.Pending x ->
      Db.Task.set_progress ~__context ~self ~value:x;
      if not task_t.Task.cancellable then begin
        let allowed_operations = Db.Task.get_allowed_operations ~__context ~self in
        if List.mem `cancel allowed_operations then begin
          let allowed_operations' = List.filter (fun x -> x <> `cancel) allowed_operations in
          debug "Set task %s to not cancellable." (Ref.really_pretty_and_small self);
          Db.Task.set_allowed_operations ~__context ~self ~value:allowed_operations'
        end
      end
    | _ -> ()
  with Not_found ->
    (* Since this is called on all tasks, possibly after the task has been
       		   destroyed, it's safe to ignore a Not_found exception here. *)
    ()
     | e ->
       error "xenopsd event: Caught %s while updating task" (string_of_exn e)

let rec events_watch ~__context cancel queue_name from =
  let dbg = Context.string_of_task __context in
  if Xapi_fist.delay_xenopsd_event_threads () then Thread.delay 30.0;
  let module Client = (val make_client queue_name : XENOPS) in
  let barriers, events, next = Client.UPDATES.get dbg from None in
  if !cancel then raise (Api_errors.Server_error(Api_errors.task_cancelled, []));
  let done_events = ref [] in
  let already_done x = List.mem x !done_events in
  let add_event x = done_events := (x :: !done_events) in
  let do_updates l =
    let open Dynamic in
    List.iter
      (fun ev ->
         debug "Processing event: %s" (ev |> Dynamic.rpc_of_id |> Jsonrpc.to_string);
         if (already_done ev) then
           debug "Skipping (already processed this round)"
         else begin
           add_event ev;
           match ev with
           | Vm id ->
             debug "xenops event on VM %s" id;
             update_vm ~__context id
           | Vbd id ->
             debug "xenops event on VBD %s.%s" (fst id) (snd id);
             update_vbd ~__context id
           | Vif id ->
             debug "xenops event on VIF %s.%s" (fst id) (snd id);
             update_vif ~__context id
           | Pci id ->
             debug "xenops event on PCI %s.%s" (fst id) (snd id);
             update_pci ~__context id
           | Vgpu id ->
             debug "xenops event on VGPU %s.%s" (fst id) (snd id);
             update_vgpu ~__context id
           | Vusb id ->
             debug "xenops event on VUSB %s.%s" (fst id) (snd id);
             update_vusb ~__context id
           | Task id ->
             debug "xenops event on Task %s" id;
             update_task ~__context queue_name id
         end) l
  in
  List.iter (fun (id,b_events) ->
      debug "Processing barrier %d" id;
      do_updates b_events;
      Events_from_xenopsd.wakeup queue_name dbg id) barriers;
  do_updates events;
  events_watch ~__context cancel queue_name (Some next)

let events_from_xenopsd queue_name =
  Server_helpers.exec_with_new_task (Printf.sprintf "%s events" queue_name)
    (fun __context ->
       while true do
         try
           events_watch ~__context (ref false) queue_name None;
         with e ->
           error "%s event thread caught: %s" queue_name (string_of_exn e);
           Thread.delay 10.
       done
    )

let refresh_vm ~__context ~self =
  let id = id_of_vm ~__context ~self in
  info "xenops: UPDATES.refresh_vm %s" id;
  let dbg = Context.string_of_task __context in
  let queue_name = queue_of_vm ~__context ~self in
  let module Client = (val make_client queue_name : XENOPS) in
  Client.UPDATES.refresh_vm dbg id;
  Events_from_xenopsd.wait queue_name dbg id ()

let resync_resident_on ~__context =
  let dbg = Context.string_of_task __context in
  let localhost = Helpers.get_localhost ~__context in
  let domain0 = Helpers.get_domain_zero ~__context in

  (* Get a list of all the ids of VMs that Xapi thinks are resident here
     (apart from domain0, which is not managed by xenopsd and is therefore
     irrelevant here) *)
  let resident_vms_in_db =
    Db.Host.get_resident_VMs ~__context ~self:localhost
    |> List.filter (fun self -> self <> domain0 )
    |> List.map (fun self -> (id_of_vm ~__context ~self, self)) in

  (* Get a list of VMs that the xenopsds know about with their xenopsd client *)
  let vms_in_xenopsds =
    List.map (fun queue_name ->
        let module Client = (val make_client queue_name : XENOPS) in
        let vms = Client.VM.list dbg () in
        List.map (fun (vm, state) -> ((vm.Vm.id, state), queue_name)) vms
      ) (all_known_xenopsds ())
    |> List.flatten in

  (* The list of VMs xenopsd knows about that (xapi knows about at all,
     xapi has no idea about at all) *)
  let xenopsd_vms_in_xapi, xenopsd_vms_not_in_xapi =
    List.partition (fun ((id, _), _) ->
        try vm_of_id ~__context id |> ignore; true with _ -> false
      ) vms_in_xenopsds in

  (* Of the VMs xapi knows about, partition that set into VMs xapi believes
     should be running here, and those that it didn't *)
  let xapi_thinks_are_here, xapi_thinks_are_not_here =
    List.partition (fun ((id, _), _) ->
        List.exists (fun (id', _) -> id=id') resident_vms_in_db)
      xenopsd_vms_in_xapi in

  (* Of those xapi thinks aren't here, are any running on another host? If
     so, kill the VM here. If they aren't running on another host (to the
     best of our knowledge), set the resident_on to be here. *)
  let xapi_thinks_are_elsewhere, xapi_thinks_are_nowhere =
    List.partition (fun ((id, _), _) ->
        let vm_ref = vm_of_id ~__context id in
        Db.is_valid_ref __context (Db.VM.get_resident_on ~__context ~self:vm_ref)
      ) xapi_thinks_are_not_here in

  (* This is the list of VMs xapi thought were running here, but actually
     aren't *)
  let xapi_vms_not_in_xenopsd =
    List.filter (fun (id, _) ->
        not (List.exists (fun ((id', _), _) -> id' = id) vms_in_xenopsds)
      ) resident_vms_in_db in

  (* Log the state before we do anything *)
  let maybe_log_em msg prefix l =
    if List.length l > 0 then begin
      debug "%s" msg;
      List.iter (fun ((id,_),queue) -> debug "%s %s (%s)" prefix id queue) l
    end
  in


  maybe_log_em
    "The following VMs are known to xenopsd that xapi does not know about"
    "In xenopsd but unknown to xapi: "
    xenopsd_vms_not_in_xapi;

  maybe_log_em
    "The following VMs are known to xenopsd but xapi thinks are running elsewhere."
    "In xenopsd but resident elsewhere: "
    xapi_thinks_are_elsewhere; (* This is bad if they're running! *)

  maybe_log_em
    "The following VMs are known to xenopsd but xapi thinks are running nowhere."
    "In xenopsd but resident nowhere: "
    xapi_thinks_are_nowhere; (* This is pretty bad! *)

  if List.length xapi_vms_not_in_xenopsd > 0 then begin
    debug "The following VMs are not known to xenopsd, but xapi thought they should have been";
    List.iter (fun (id,_) -> debug "Should have been known to xenopsd: %s" id) xapi_vms_not_in_xenopsd
  end;

  (* Destroy any VMs running that aren't in Xapi's database, or that xapi
     thinks are running on another host *)
  List.iter (fun ((id, state), queue_name) ->
      let module Client = (val make_client queue_name : XENOPS) in
      info "VM %s is known to xenopsd but isn't supposed to be: terminating" id;
      if state.Vm.power_state <> Halted then begin
        info "VM %s was actually running. This can cause data corruption, therefore terminating" id;
        Client.VM.shutdown dbg id None |> wait_for_task queue_name dbg |> ignore
      end;
      Client.VM.remove dbg id
    ) (xenopsd_vms_not_in_xapi @ xapi_thinks_are_elsewhere);

  (* Sync resident_on state in Xapi for VMs running by local Xenopsds that
     xapi didn't think were anywhere. We set resident_on to be this host so that
     the events thread will be aware of it. If it's not running, the events thread will
     remove the metadata from xenopsd and reset resident_on. *)
  List.iter (fun ((id, state), queue_name) ->
      let vm = vm_of_id ~__context id in
      info "Setting resident_on for VM %s to be this host as xenopsd is aware of it" id;
      Db.VM.set_resident_on ~__context ~self:vm ~value:localhost)
    xapi_thinks_are_nowhere;

  List.iter (fun ((id, state), _queue_name) ->
      match xenapi_of_xenops_power_state (Some state.Vm.power_state) with
      | `Running | `Paused -> add_caches id;
      | _ -> ()
    ) xenopsd_vms_in_xapi;

  (* Sync VM state in Xapi for VMs not running on this host *)
  List.iter (fun (id, vm) ->
      info "VM %s was marked as resident here in the DB but isn't known to xenopsd. Resetting in DB" id;
      Xapi_vm_lifecycle.force_state_reset ~__context ~self:vm ~value:`Halted;
      Db.VM.set_resident_on ~__context ~self:vm ~value:Ref.null;
    ) xapi_vms_not_in_xenopsd

let resync_all_vms ~__context =
  (* This should now be correct *)
  let localhost = Helpers.get_localhost ~__context in
  let domain0 = Helpers.get_domain_zero ~__context in
  let resident_vms_in_db =
    Db.Host.get_resident_VMs ~__context ~self:localhost |>
    List.filter (fun self -> self <> domain0)
  in
  List.iter (fun vm -> refresh_vm ~__context ~self:vm) resident_vms_in_db

let on_xapi_restart ~__context =
  resync_resident_on ~__context;
  (* For all available xenopsds, start the event thread. This will cause
     events on everything xenopsd knows about, hence a refresh of all VMs. *)
  List.iter (fun queue_name ->
      let (_: Thread.t) = Thread.create events_from_xenopsd queue_name in
      ()
    ) (all_known_xenopsds ());

  resync_all_vms ~__context

let assert_resident_on ~__context ~self =
  let localhost = Helpers.get_localhost ~__context in
  if not (Db.VM.get_resident_on ~__context ~self = localhost) then
    raise Api_errors.(Server_error(internal_error,
                                   [Printf.sprintf "the VM %s is not resident on this host" (Ref.string_of self)]))

module Events_from_xapi = struct
  let greatest_token = ref ""
  let c = Condition.create ()
  let m = Mutex.create ()

  let wait ~__context ~self =
    assert_resident_on ~__context ~self;
    let t = Helpers.call_api_functions ~__context
        (fun rpc session_id ->
           XenAPI.Event.inject ~rpc ~session_id ~_class:"VM" ~_ref:(Ref.string_of self)
        ) in
    debug "Waiting for token greater than: %s" t;
    Mutex.execute m
      (fun () ->
         while !greatest_token < t do Condition.wait c m done
      )

  let broadcast new_token =
    Mutex.execute m
      (fun () ->
         greatest_token := new_token;
         Condition.broadcast c
      )
end

(* XXX: PR-1255: this will be receiving too many events and we may wish to synchronise
   updates to the VM metadata and resident_on fields *)
(* XXX: PR-1255: we also want to only listen for events on VMs and fields we care about *)
let events_from_xapi () =
  let open Event_types in
  Server_helpers.exec_with_new_task "xapi events"
    (fun __context ->
       let localhost = Helpers.get_localhost ~__context in
       let token = ref "" in
       while true do
         try
           Helpers.call_api_functions ~__context
             (fun rpc session_id ->
                trigger_xenapi_reregister :=
                  (fun () ->
                     try
                       (* This causes Event.next () and Event.from () to return SESSION_INVALID *)
                       debug "triggering xapi event thread to re-register via session.logout";
                       XenAPI.Session.logout ~rpc ~session_id
                     with
                     | Api_errors.Server_error(code, _) when code = Api_errors.session_invalid ->
                       debug "Event thread has already woken up"
                     | e ->
                       error "Waking up the xapi event thread: %s" (string_of_exn e)
                  );
                (* We register for events on resident_VMs only *)
                let resident_VMs = Db.Host.get_resident_VMs ~__context ~self:localhost in

                let uuids = List.map (fun self -> Db.VM.get_uuid ~__context ~self) resident_VMs in
                let cached = Xenops_cache.list () in
                let missing_in_cache = Listext.List.set_difference uuids cached in
                let extra_in_cache = Listext.List.set_difference cached uuids in
                if missing_in_cache <> []
                then error "events_from_xapi: missing from the cache: [ %s ]" (String.concat "; " missing_in_cache);
                if extra_in_cache <> []
                then error "events_from_xapi: extra items in the cache: [ %s ]" (String.concat "; " extra_in_cache);

                let classes = List.map (fun x -> Printf.sprintf "VM/%s" (Ref.string_of x)) resident_VMs in
                (* NB we re-use the old token so we don't get events we've already
                   							   received BUT we will not necessarily receive events for the new VMs *)

                while true do
                  let api_timeout = 60. in
                  let timeout = 30. +. api_timeout +. !Db_globs.master_connection_reset_timeout in
                  let timebox_rpc = Helpers.make_timeboxed_rpc ~__context timeout in
                  let from =
                    try
                      XenAPI.Event.from
                        ~rpc:timebox_rpc
                        ~session_id ~classes
                        ~token:!token
                        ~timeout:api_timeout
                      |> event_from_of_rpc
                    with e ->
                      Debug.log_backtrace e (Backtrace.get e);
                      raise e
                  in
                  if List.length from.events > 200 then warn "Warning: received more than 200 events!";
                  List.iter
                    (function
                      | { ty = "vm"; reference = vm' } ->
                        let vm = Ref.of_string vm' in
                        begin
                          try
                            let id = id_of_vm ~__context ~self:vm in
                            let resident_here = Db.VM.get_resident_on ~__context ~self:vm = localhost in
                            debug "Event on VM %s; resident_here = %b" id resident_here;
                            if resident_here
                            then Xenopsd_metadata.update ~__context ~self:vm |> ignore
                          with e ->
                            if not(Db.is_valid_ref __context vm)
                            then debug "VM %s has been removed: event on it will be ignored" (Ref.string_of vm)
                            else begin
                              error "Caught %s while processing XenAPI event for VM %s" (Printexc.to_string e) (Ref.string_of vm);
                              raise e
                            end
                        end
                      | _ -> warn "Received event for something we didn't register for!"
                    ) from.events;
                  token := from.token;
                  Events_from_xapi.broadcast !token;
                done
             )
         with
         | Api_errors.Server_error(code, _) when code = Api_errors.session_invalid ->
           debug "Woken event thread: updating list of event subscriptions"
         | e ->
           debug "Caught %s listening to events from xapi" (string_of_exn e);
           (* Start from scratch *)
           token := "";
           Thread.delay 15.
       done
    )

let success_task queue_name f dbg id =
  let module Client = (val make_client queue_name : XENOPS) in
  finally
    (fun () ->
       let t = Client.TASK.stat dbg id in
       match t.Task.state with
       | Task.Completed r -> f t;r.Task.result
       | Task.Failed x ->
         let exn =
           match Rpcmarshal.unmarshal Errors.error.Rpc.Types.ty x with
           | Ok e -> Xenopsd_error e
           | Error (`Msg m) -> failwith (Printf.sprintf "Internal error unmarshalling error from xenopsd: %s" m)
         in
         let bt = Backtrace.t_of_sexp (Sexplib.Sexp.of_string t.Task.backtrace) in
         Backtrace.add exn bt;
         raise exn
       | Task.Pending _ -> failwith "task pending"
    ) (fun () -> Client.TASK.destroy dbg id)

(* Catch any uncaught xenops exceptions and transform into the most relevant XenAPI error.
   We do not want a XenAPI client to see a raw xenopsd error. *)
let transform_xenops_exn ~__context ~vm queue_name f =
  try
    f ()
  with e ->
    Backtrace.is_important e;
    let reraise code params =
      error "Re-raising as %s [ %s ]" code (String.concat "; " params);
      let e' = Api_errors.Server_error(code, params) in
      Backtrace.reraise e e' in
    let internal fmt = Printf.kprintf
        (fun x ->
           reraise Api_errors.internal_error [ x ]
        ) fmt in
    begin match e with
      | Xenopsd_error e' -> begin
          match e' with 
          | Internal_error msg -> internal "xenopsd internal error: %s" msg
          | Already_exists(thing, id) -> internal "Object with type %s and id %s already exists in xenopsd" thing id
          | Does_not_exist(thing, id) -> internal "Object with type %s and id %s does not exist in xenopsd" thing id
          | Unimplemented(fn) -> reraise Api_errors.not_implemented [ fn ]
          | Domain_not_built -> internal "domain has not been built"
          | Invalid_vcpus n -> internal "the maximum number of vcpus configured for this VM is currently: %d" n
          | Bad_power_state(found, expected) ->
            let f x = xenapi_of_xenops_power_state (Some x) |> Record_util.power_state_to_string in
            let found = f found and expected = f expected in
            reraise Api_errors.vm_bad_power_state [ Ref.string_of vm; expected; found ]
          | Failed_to_acknowledge_shutdown_request ->
            reraise Api_errors.vm_failed_shutdown_ack [ Ref.string_of vm ]
          | Failed_to_shutdown(id, timeout) ->
            reraise Api_errors.vm_shutdown_timeout [ vm_of_id ~__context id |> Ref.string_of; string_of_float timeout ]
          | Device_is_connected ->
            internal "Cannot remove device because it is connected to a VM"
          | Device_not_connected ->
            internal "Device is not connected"
          | Device_detach_rejected(cls, id, msg) ->
            reraise Api_errors.device_detach_rejected [ cls; id; msg ]
          | Media_not_ejectable -> internal "the media in this drive cannot be ejected"
          | Media_present -> internal "there is already media in this drive"
          | Media_not_present -> internal "there is no media in this drive"
          | No_bootable_device -> internal "there is no bootable device"
          | Bootloader_error (uuid, msg) ->
            let vm = Db.VM.get_by_uuid ~__context ~uuid in
            reraise Api_errors.bootloader_failed [Ref.string_of vm; msg]
          | Cannot_free_this_much_memory(needed, free) ->
            reraise Api_errors.host_not_enough_free_memory [ Int64.to_string needed; Int64.to_string free ]
          | Vms_failed_to_cooperate vms ->
            let vms' = List.map (fun uuid -> Db.VM.get_by_uuid ~__context ~uuid |> Ref.string_of) vms in
            reraise Api_errors.vms_failed_to_cooperate vms'
          | IO_error -> reraise Api_errors.vdi_io_error ["I/O error saving VM suspend image"]
          | Failed_to_contact_remote_service x -> reraise Api_errors.vm_migrate_contact_remote_service_failed []
          | Hook_failed(script, reason, stdout, i) -> reraise Api_errors.xapi_hook_failed [ script; reason; stdout; i ]
          | Not_enough_memory needed -> internal "there was not enough memory (needed %Ld bytes)" needed
          | Cancelled id ->
            let task =
              try
                TaskHelper.id_to_task_exn (TaskHelper.Xenops (queue_name, id))
              with _ ->
                debug "xenopsd task id %s is not associated with a XenAPI task" id;
                Ref.null in
            reraise Api_errors.task_cancelled [ Ref.string_of task ]
          | Storage_backend_error(code, params) -> reraise code params
          | PCIBack_not_loaded -> internal "pciback has not loaded"
          | Failed_to_start_emulator (uuid, name, msg) ->
            let vm = Db.VM.get_by_uuid ~__context ~uuid in
            reraise Api_errors.failed_to_start_emulator [Ref.string_of vm; name; msg]
          | Ballooning_timeout_before_migration ->
            reraise Api_errors.ballooning_timeout_before_migration [Ref.string_of vm]
          | Unknown_error ->
            internal "Unknown error returned from xenopsd"
          | Failed_to_run_script reason ->
            reraise Api_errors.xenapi_plugin_failure [ reason ]
        end
      | e -> raise e
    end

(* After this function is called, locally-generated events will be reflected
   in the xapi pool metadata. When this function returns we believe that the
   VM state is in 'sync' with xenopsd and the pool master where by 'sync'
   we mean that all changes will eventually be propagated or 'no events lost'.
   This function assumes there is no event suppression going on. This is
   not true for the localhost migration case, but this is safe as the sender
   will synchronise state when it's finished anyway. In the other cases where
   this function is called, the VM is only just starting here, so there
   should not be any other suppression going on. *)

let set_resident_on ~__context ~self =
  let id = id_of_vm ~__context ~self in
  debug "VM %s set_resident_on" id;
  let localhost = Helpers.get_localhost ~__context in
  Helpers.call_api_functions ~__context

    (fun rpc session_id -> XenAPI.VM.atomic_set_resident_on rpc session_id self localhost);
  debug "Signalling xenapi event thread to re-register, and xenopsd events to sync";
  refresh_vm ~__context ~self;
  !trigger_xenapi_reregister ();
  (* Any future XenAPI updates will trigger events, but we might have missed one so: *)
  Xenopsd_metadata.update ~__context ~self

let update_debug_info __context t =
  let task = Context.get_task_id __context in
  let debug_info = List.map (fun (k, v) -> "debug_info:" ^ k, v) t.Task.debug_info in
  List.iter
    (fun (k, v) ->
       try
         Db.Task.add_to_other_config ~__context ~self:task ~key:k ~value:v
       with e ->
         debug "Failed to add %s = %s to task %s: %s" k v (Ref.string_of task) (Printexc.to_string e)
    ) debug_info

let sync_with_task_result __context ?cancellable queue_name x =
  let dbg = Context.string_of_task __context in
  x |> register_task __context ?cancellable queue_name |> wait_for_task queue_name dbg |> unregister_task __context queue_name |> success_task queue_name (update_debug_info __context) dbg

let sync_with_task __context ?cancellable queue_name x = sync_with_task_result __context ?cancellable queue_name x |> ignore

let sync __context queue_name x =
  let dbg = Context.string_of_task __context in
  x |> wait_for_task queue_name dbg |> success_task queue_name (update_debug_info __context) dbg |> ignore

let pause ~__context ~self =
  let queue_name = queue_of_vm ~__context ~self in
  transform_xenops_exn ~__context ~vm:self queue_name
    (fun () ->
       let id = id_of_vm ~__context ~self in
       debug "xenops: VM.pause %s" id;
       let dbg = Context.string_of_task __context in
       let module Client = (val make_client queue_name : XENOPS) in
       Client.VM.pause dbg id |> sync_with_task __context queue_name;
       Events_from_xenopsd.wait queue_name dbg id ();
       Xapi_vm_lifecycle.assert_final_power_state_is ~__context ~self ~expected:`Paused
    )

let unpause ~__context ~self =
  let queue_name = queue_of_vm ~__context ~self in
  transform_xenops_exn ~__context ~vm:self queue_name
    (fun () ->
       let id = id_of_vm ~__context ~self in
       debug "xenops: VM.unpause %s" id;
       let dbg = Context.string_of_task __context in
       let module Client = (val make_client queue_name : XENOPS) in
       Client.VM.unpause dbg id |> sync_with_task __context queue_name;
       Events_from_xenopsd.wait queue_name dbg id ();
       check_power_state_is ~__context ~self ~expected:`Running
    )

let request_rdp ~__context ~self enabled =
  let queue_name = queue_of_vm ~__context ~self in
  transform_xenops_exn ~__context ~vm:self queue_name
    (fun () ->
       let id = id_of_vm ~__context ~self in
       debug "xenops: VM.request_rdp %s %b" id enabled;
       let dbg = Context.string_of_task __context in
       let module Client = (val make_client queue_name : XENOPS) in
       Client.VM.request_rdp dbg id enabled |> sync_with_task __context queue_name;
       Events_from_xenopsd.wait queue_name dbg id ()
    )

let run_script ~__context ~self script =
  let queue_name = queue_of_vm ~__context ~self in
  transform_xenops_exn ~__context ~vm:self queue_name
    (fun () ->
       let id = id_of_vm ~__context ~self in
       debug "xenops: VM.run_script %s %s" id script;
       let dbg = Context.string_of_task __context in
       let module Client = (val make_client queue_name : XENOPS) in
       let r = Client.VM.run_script dbg id script |> sync_with_task_result __context queue_name in
       let r = match r with None -> "" | Some rpc -> Jsonrpc.to_string rpc in
       Events_from_xenopsd.wait queue_name dbg id ();
       r
    )

let set_xenstore_data ~__context ~self xsdata =
  let queue_name = queue_of_vm ~__context ~self in
  transform_xenops_exn ~__context ~vm:self queue_name
    (fun () ->
       let id = id_of_vm ~__context ~self in
       debug "xenops: VM.set_xenstore_data %s" id;
       let dbg = Context.string_of_task __context in
       let module Client = (val make_client queue_name : XENOPS) in
       Client.VM.set_xsdata dbg id xsdata |> sync_with_task __context queue_name;
       Events_from_xenopsd.wait queue_name dbg id ();
    )

let set_vcpus ~__context ~self n =
  let queue_name = queue_of_vm ~__context ~self in
  transform_xenops_exn ~__context ~vm:self queue_name
    (fun () ->
       let id = id_of_vm ~__context ~self in
       debug "xenops: VM.set_vcpus %s" id;
       let dbg = Context.string_of_task __context in
       let module Client = (val make_client queue_name : XENOPS) in
       try
         Client.VM.set_vcpus dbg id (Int64.to_int n) |> sync_with_task __context queue_name;
         Db.VM.set_VCPUs_at_startup ~__context ~self ~value:n;
         let metrics = Db.VM.get_metrics ~__context ~self in
         if metrics <> Ref.null then
           Db.VM_metrics.set_VCPUs_number ~__context ~self:metrics ~value:n;
         Events_from_xenopsd.wait queue_name dbg id ();
       with
       | Xenopsd_error (Invalid_vcpus n) ->
         raise (Api_errors.Server_error(Api_errors.invalid_value, [
             "VCPU values must satisfy: 0 < VCPUs ≤ VCPUs_max";
             string_of_int n
           ]))
    )

let set_shadow_multiplier ~__context ~self target =
  let queue_name = queue_of_vm ~__context ~self in
  transform_xenops_exn ~__context ~vm:self queue_name
    (fun () ->
       let id = id_of_vm ~__context ~self in
       debug "xenops: VM.set_shadow_multiplier %s" id;
       let dbg = Context.string_of_task __context in
       let module Client = (val make_client queue_name : XENOPS) in
       try
         Client.VM.set_shadow_multiplier dbg id target |> sync_with_task __context queue_name;
         Events_from_xenopsd.wait queue_name dbg id ();
       with
       | Xenopsd_error (Not_enough_memory needed) ->
         let host = Db.VM.get_resident_on ~__context ~self in
         let free_mem_b = Memory_check.host_compute_free_memory_with_maximum_compression ~__context ~host None in
         raise (Api_errors.Server_error(Api_errors.host_not_enough_free_memory, [ Int64.to_string needed; Int64.to_string free_mem_b ]))
       | Xenopsd_error (Unimplemented _) ->
         (* The existing behaviour is to ignore this failure *)
         error "VM.set_shadow_multiplier: not supported for PV domains"
    )

let set_memory_dynamic_range ~__context ~self min max =
  let queue_name = queue_of_vm ~__context ~self in
  transform_xenops_exn ~__context ~vm:self queue_name
    (fun () ->
       let id = id_of_vm ~__context ~self in
       debug "xenops: VM.set_memory_dynamic_range %s" id;
       let dbg = Context.string_of_task __context in
       let module Client = (val make_client queue_name : XENOPS) in
       Client.VM.set_memory_dynamic_range dbg id min max |> sync_with_task __context queue_name;
       Events_from_xenopsd.wait queue_name dbg id ()
    )

let maybe_cleanup_vm ~__context ~self =
  let dbg = Context.string_of_task __context in
  let queue_name = queue_of_vm ~__context ~self in
  let id = id_of_vm ~__context ~self in
  if vm_exists_in_xenopsd queue_name dbg id then begin
    warn "Stale VM detected in Xenopsd, flushing outstanding events";
    (* By calling with_events_suppressed we can guarentee that an refresh_vm
       		 * will be called with events enabled and therefore we get Xenopsd into a
       		 * consistent state with Xapi *)
    Events_from_xenopsd.with_suppressed queue_name dbg id (fun _ -> ());
    Xenopsd_metadata.delete ~__context id;
  end

let start ~__context ~self paused force =
  let dbg = Context.string_of_task __context in
  let queue_name = queue_of_vm ~__context ~self in
  let vm_id = id_of_vm ~__context ~self in
  transform_xenops_exn ~__context ~vm:self queue_name (fun () ->
      maybe_cleanup_vm ~__context ~self;
      if vm_exists_in_xenopsd queue_name dbg vm_id then
        raise (Xenopsd_error (Bad_power_state (Running, Halted)));
      (* For all devices which we want xenopsd to manage, set currently_attached = true
         		   so the metadata is pushed. *)
      let empty_vbds_allowed = Helpers.will_have_qemu ~__context ~self in
      let vbds =
        (* xenopsd only manages empty VBDs for HVM guests *)
        let vbds = Db.VM.get_VBDs ~__context ~self in
        if empty_vbds_allowed then vbds else (List.filter (fun self -> not(Db.VBD.get_empty ~__context ~self)) vbds) in
      List.iter (fun self -> Db.VBD.set_currently_attached ~__context ~self ~value:true) vbds;
      List.iter (fun self -> Db.VIF.set_currently_attached ~__context ~self ~value:true) (Db.VM.get_VIFs ~__context ~self);
      List.iter (fun self -> Db.VUSB.set_currently_attached ~__context ~self ~value:true) (Db.VM.get_VUSBs ~__context ~self);

      let module Client = (val make_client queue_name : XENOPS) in
      debug "Sending VM %s configuration to xenopsd" (Ref.string_of self);
      try
        let id = Xenopsd_metadata.push ~__context ~self in
        Xapi_network.with_networks_attached_for_vm ~__context ~vm:self (fun () ->
            info "xenops: VM.start %s" id;
            if not paused then begin
              let vm_start = Client.VM.start dbg id force in
              info "xenops: Queueing VM.unpause %s" id;
              let vm_unpause = Client.VM.unpause dbg id in
              begin
                try
                  sync_with_task __context queue_name vm_start;
                with e ->
                  (* If the VM.start throws an error, clean up the unpause
                     					     which will fail in an irrelevant manor, then reraise
                     					     the original error *)
                  begin
                    try sync __context queue_name vm_unpause with _ -> ()
                  end;
                  raise e
              end;

              (* At this point, the start paused has succeeded. Now
                 					   we _do_ care about any error from unpause *)

              sync_with_task __context queue_name vm_unpause
            end else
              Client.VM.start dbg id force |> sync_with_task __context queue_name);

        set_resident_on ~__context ~self;
        (* set_resident_on syncs both xenopsd and with the xapi event mechanism *)
        check_power_state_is ~__context ~self ~expected:(if paused then `Paused else `Running)
      with e ->
        error "Caught exception starting VM: %s" (string_of_exn e);
        set_resident_on ~__context ~self;
        raise e
    )

let start ~__context ~self paused force =
  let queue_name = queue_of_vm ~__context ~self in
  transform_xenops_exn ~__context ~vm:self queue_name
    (fun () ->
       try
         start ~__context ~self paused force
       with Xenopsd_error (Bad_power_state(found, expected)) as e ->
         Backtrace.is_important e;
         let power_state = function
           | Running -> "Running"
           | Halted -> "Halted"
           | Suspended -> "Suspended"
           | Paused -> "Paused" in
         let exn = Api_errors.Server_error(Api_errors.vm_bad_power_state,
                                           [ Ref.string_of self; power_state found; power_state expected ]) in
         Backtrace.reraise e exn
    )

let reboot ~__context ~self timeout =
  let queue_name = queue_of_vm ~__context ~self in
  transform_xenops_exn ~__context ~vm:self queue_name
    (fun () ->
       assert_resident_on ~__context ~self;
       let id = id_of_vm ~__context ~self in
       let dbg = Context.string_of_task __context in
       maybe_cleanup_vm ~__context ~self;
       (* If Xenopsd no longer knows about the VM after cleanup it was shutdown.
          			   This also means our caches have been removed. *)
       if not (vm_exists_in_xenopsd queue_name dbg id) then
         raise (Xenopsd_error (Bad_power_state (Halted, Running)));
       (* Ensure we have the latest version of the VM metadata before the reboot *)
       Events_from_xapi.wait ~__context ~self;
       info "xenops: VM.reboot %s" id;
       let module Client = (val make_client queue_name : XENOPS ) in
       let () = Pervasiveext.finally
           (fun () ->
              Client.VM.reboot dbg id timeout |> sync_with_task __context queue_name)
           (fun () ->
              Events_from_xenopsd.wait queue_name dbg id ())
       in
       check_power_state_is ~__context ~self ~expected:`Running
    )

let shutdown ~__context ~self timeout =
  let queue_name = queue_of_vm ~__context ~self in
  transform_xenops_exn ~__context ~vm:self queue_name
    (fun () ->
       assert_resident_on ~__context ~self;
       let id = id_of_vm ~__context ~self in
       let dbg = Context.string_of_task __context in
       info "xenops: VM.shutdown %s" id;
       let module Client = (val make_client queue_name : XENOPS ) in
       let () = Pervasiveext.finally
           (fun () ->
              Client.VM.shutdown dbg id timeout |> sync_with_task __context queue_name)
           (fun () ->
              Events_from_xenopsd.wait queue_name dbg id ())
       in
       Xapi_vm_lifecycle.assert_final_power_state_is ~__context ~self ~expected:`Halted;
       (* force_state_reset called from the xenopsd event loop above *)
       if not(Db.VM.get_resident_on ~__context ~self = Ref.null) then
         raise Api_errors.(Server_error(internal_error, [
             Printf.sprintf "shutdown: The VM %s is still resident on the host" (Ref.string_of self)]));

       List.iter
         (fun vbd ->
            if (Db.VBD.get_currently_attached ~__context ~self:vbd) then
              raise Api_errors.(Server_error(internal_error, [
                  Printf.sprintf "shutdown: The VBD %s is still attached to VM %s"
                    (Ref.string_of vbd) (Ref.string_of self)]))
         ) (Db.VM.get_VBDs ~__context ~self)
    )

let suspend ~__context ~self =
  let queue_name = queue_of_vm ~__context ~self in
  transform_xenops_exn ~__context ~vm:self queue_name
    (fun () ->
       assert_resident_on ~__context ~self;
       let id = id_of_vm ~__context ~self in
       let dbg = Context.string_of_task __context in
       let module Client = (val make_client queue_name : XENOPS) in
       let vm_t, state = Client.VM.stat dbg id in
       (* XXX: this needs to be at boot time *)
       let space_needed =
         let ram = Int64.(of_float (to_float vm_t.Vm.memory_static_max *. 1.2 *. 1.05)) in
         let vgpu =
           Db.VM.get_VGPUs ~__context ~self
           |> List.map (fun self -> Db.VGPU.get_type ~__context ~self)
           |> List.map (fun self -> Db.VGPU_type.get_framebuffer_size ~__context ~self)
           |> List.fold_left Int64.add 0L
         in
         Int64.(ram |> add vgpu |> add 104857600L)
       in
       let suspend_SR = Helpers.choose_suspend_sr ~__context ~vm:self in
       let sm_config = [
         Xapi_globs._sm_vm_hint, id;
         (* Fully inflate the VDI if the SR supports thin provisioning *)
         Xapi_globs._sm_initial_allocation, (Int64.to_string space_needed);
       ] in
       Helpers.call_api_functions ~__context
         (fun rpc session_id ->
            let vdi =
              XenAPI.VDI.create ~rpc ~session_id
                ~name_label:"Suspend image"
                ~name_description:"Suspend image"
                ~sR:suspend_SR ~virtual_size:space_needed
                ~sharable:false ~read_only:false ~_type:`suspend
                ~other_config:[] ~xenstore_data:[] ~sm_config ~tags:[] in
            let d = disk_of_vdi ~__context ~self:vdi |> Opt.unbox in
            Db.VM.set_suspend_VDI ~__context ~self ~value:vdi;
            try
              let dbg = Context.string_of_task __context in
              info "xenops: VM.suspend %s to %s" id (d |> rpc_of disk |> Jsonrpc.to_string);
              Client.VM.suspend dbg id d |> sync_with_task __context ~cancellable:false queue_name;
              Events_from_xenopsd.wait queue_name dbg id ();
              Xapi_vm_lifecycle.assert_final_power_state_is ~__context ~self ~expected:`Suspended;
              if not(Db.VM.get_resident_on ~__context ~self = Ref.null) then
                raise Api_errors.(Server_error(internal_error, [
                    Printf.sprintf "suspend: The VM %s is still resident on the host" (Ref.string_of self)]));
            with e ->
              error "Caught exception suspending VM: %s" (string_of_exn e);
              (* If the domain has suspended, we have to shut it down *)
              Events_from_xenopsd.wait queue_name dbg id ();
              if Db.VM.get_power_state ~__context ~self = `Suspended then begin
                info "VM has already suspended; we must perform a hard_shutdown";
                Xapi_vm_lifecycle.force_state_reset ~__context ~self ~value:`Halted;
                !trigger_xenapi_reregister ();
              end else info "VM is still running after failed suspend";
              XenAPI.VDI.destroy ~rpc ~session_id ~self:vdi;
              Db.VM.set_suspend_VDI ~__context ~self ~value:Ref.null;
              raise e
         )
    )

let resume ~__context ~self ~start_paused ~force =
  let dbg = Context.string_of_task __context in
  let queue_name = queue_of_vm ~__context ~self in
  let vm_id = id_of_vm ~__context ~self in
  transform_xenops_exn ~__context ~vm:self queue_name
    (fun () ->
       maybe_cleanup_vm ~__context ~self;
       if vm_exists_in_xenopsd queue_name dbg vm_id then
         raise (Xenopsd_error (Bad_power_state (Running, Suspended)));
       let vdi = Db.VM.get_suspend_VDI ~__context ~self in
       if vdi = Ref.null then begin
         info "VM suspend VDI not found; Performing VM hard_shutdown";
         Xapi_vm_lifecycle.force_state_reset ~__context ~self ~value:`Halted;
         raise Api_errors.(Server_error(vm_has_no_suspend_vdi, ["VM"; Ref.string_of self]))
       end;
       let d = disk_of_vdi ~__context ~self:vdi |> Opt.unbox in
       let module Client = (val make_client queue_name : XENOPS) in
       (* NB we don't set resident_on because we don't want to
          			   modify the VM.power_state, {VBD,VIF}.currently_attached in the
          			   failures cases. This means we must remove the metadata from
          			   xenopsd on failure. *)
       begin try
           Events_from_xenopsd.with_suppressed queue_name dbg vm_id
             (fun () ->
                debug "Sending VM %s configuration to xenopsd" (Ref.string_of self);
                let id = Xenopsd_metadata.push ~__context ~self in
                Xapi_network.with_networks_attached_for_vm ~__context ~vm:self
                  (fun () ->
                     info "xenops: VM.resume %s from %s" id (d |> rpc_of disk |> Jsonrpc.to_string);
                     Client.VM.resume dbg id d |> sync_with_task __context ~cancellable:false queue_name;
                     if not start_paused then begin
                       info "xenops: VM.unpause %s" id;
                       Client.VM.unpause dbg id |> sync_with_task __context ~cancellable:false queue_name;
                     end;
                  )
             )
         with e ->
           error "Caught exception resuming VM: %s" (string_of_exn e);
           let id = id_of_vm ~__context ~self in
           Xenopsd_metadata.delete ~__context id;
           raise e
       end;
       set_resident_on ~__context ~self;
       Db.VM.set_suspend_VDI ~__context ~self ~value:Ref.null;
       (* Clearing vGPU metadata should happen as late as possible
        * to make sure we only do it on a successful resume
       *)
       Xapi_gpumon.clear_vgpu_metadata ~__context ~vm:self;
       Helpers.call_api_functions ~__context
         (fun rpc session_id ->
            XenAPI.VDI.destroy rpc session_id vdi
         );
       check_power_state_is ~__context ~self ~expected:(if start_paused then `Paused else `Running)
    )

let s3suspend ~__context ~self =
  let queue_name = queue_of_vm ~__context ~self in
  transform_xenops_exn ~__context ~vm:self queue_name
    (fun () ->
       let id = id_of_vm ~__context ~self in
       let dbg = Context.string_of_task __context in
       let module Client = (val make_client queue_name : XENOPS) in
       debug "xenops: VM.s3suspend %s" id;
       Client.VM.s3suspend dbg id |> sync_with_task __context queue_name;
       Events_from_xenopsd.wait queue_name dbg id ()
    )

let s3resume ~__context ~self =
  let queue_name = queue_of_vm ~__context ~self in
  transform_xenops_exn ~__context ~vm:self queue_name
    (fun () ->
       let id = id_of_vm ~__context ~self in
       let dbg = Context.string_of_task __context in
       let module Client = (val make_client queue_name : XENOPS) in
       debug "xenops: VM.s3resume %s" id;
       Client.VM.s3resume dbg id |> sync_with_task __context queue_name;
       Events_from_xenopsd.wait queue_name dbg id ()
    )

let md_of_vbd ~__context ~self =
  let vm = Db.VBD.get_VM ~__context ~self in
  MD.of_vbd ~__context ~vm:(Db.VM.get_record ~__context ~self:vm) ~vbd:(Db.VBD.get_record ~__context ~self)

let vbd_plug ~__context ~self =
  let vm = Db.VBD.get_VM ~__context ~self in
  let vm_id = id_of_vm ~__context ~self:vm in
  let queue_name = queue_of_vm ~__context ~self:vm in
  transform_xenops_exn ~__context ~vm queue_name
    (fun () ->
       assert_resident_on ~__context ~self:vm;
       Events_from_xapi.wait ~__context ~self:vm;
       let vbd = md_of_vbd ~__context ~self in
       let dbg = Context.string_of_task __context in
       let module Client = (val make_client queue_name : XENOPS) in
       Events_from_xenopsd.with_suppressed queue_name dbg vm_id (fun () ->
           info "xenops: VBD.add %s.%s" (fst vbd.Vbd.id) (snd vbd.Vbd.id);
           let id = Client.VBD.add dbg vbd in
           info "xenops: VBD.plug %s.%s" (fst vbd.Vbd.id) (snd vbd.Vbd.id);
           Client.VBD.plug dbg id |> sync_with_task __context queue_name;
         );
       if not (Db.VBD.get_currently_attached ~__context ~self) then
         raise Api_errors.(Server_error(internal_error, [
             Printf.sprintf "vbd_plug: Unable to plug VBD %s" (Ref.string_of self)]))
    )

let vbd_unplug ~__context ~self force =
  let vm = Db.VBD.get_VM ~__context ~self in
  let queue_name = queue_of_vm ~__context ~self:vm in
  transform_xenops_exn ~__context ~vm queue_name
    (fun () ->
       assert_resident_on ~__context ~self:vm;
       let vbd = md_of_vbd ~__context ~self in
       let dbg = Context.string_of_task __context in
       let module Client = (val make_client queue_name : XENOPS) in
       begin
         try
           info "xenops: VBD.unplug %s.%s" (fst vbd.Vbd.id) (snd vbd.Vbd.id);
           Client.VBD.unplug dbg vbd.Vbd.id force |> sync_with_task __context queue_name;
         with Xenopsd_error (Device_detach_rejected(_, _, _)) ->
           raise Api_errors.(Server_error(device_detach_rejected, ["VBD"; Ref.string_of self; ""]))
       end;
       Events_from_xenopsd.wait queue_name dbg (fst vbd.Vbd.id) ();
       if (Db.VBD.get_currently_attached ~__context ~self) then
         raise Api_errors.(Server_error(internal_error, [
             Printf.sprintf "vbd_unplug: Unable to unplug VBD %s" (Ref.string_of self)]))
    )

let vbd_eject_hvm ~__context ~self =
  let vm = Db.VBD.get_VM ~__context ~self in
  let queue_name = queue_of_vm ~__context ~self:vm in
  transform_xenops_exn ~__context ~vm queue_name
    (fun () ->
       assert_resident_on ~__context ~self:vm;
       let vbd = md_of_vbd ~__context ~self in
       info "xenops: VBD.eject %s.%s" (fst vbd.Vbd.id) (snd vbd.Vbd.id);
       let dbg = Context.string_of_task __context in
       let module Client = (val make_client queue_name : XENOPS) in
       Client.VBD.eject dbg vbd.Vbd.id |> sync_with_task __context queue_name;
       Events_from_xenopsd.wait queue_name dbg (fst vbd.Vbd.id) ();
       Events_from_xapi.wait ~__context ~self:vm;
       if not (Db.VBD.get_empty ~__context ~self) then
         raise Api_errors.(Server_error(internal_error, [
             Printf.sprintf "vbd_eject_hvm: The VBD %s has not been emptied" (Ref.string_of self)]));
       let vdi = Db.VBD.get_VDI ~__context ~self in
       if not (vdi = Ref.null) then
         raise Api_errors.(Server_error(internal_error, [
             Printf.sprintf "vbd_eject_hvm: The VBD %s is still connected to VDI %s"
               (Ref.string_of self) (Ref.string_of vdi)]))
    )

let vbd_insert_hvm ~__context ~self ~vdi =
  let vm = Db.VBD.get_VM ~__context ~self in
  let queue_name = queue_of_vm ~__context ~self:vm in
  transform_xenops_exn ~__context ~vm queue_name
    (fun () ->
       assert_resident_on ~__context ~self:vm;
       let vbd = md_of_vbd ~__context ~self in
       let d = disk_of_vdi ~__context ~self:vdi |> Opt.unbox in
       info "xenops: VBD.insert %s.%s %s" (fst vbd.Vbd.id) (snd vbd.Vbd.id) (d |> rpc_of disk |> Jsonrpc.to_string);
       let dbg = Context.string_of_task __context in
       let module Client = (val make_client queue_name : XENOPS) in
       Client.VBD.insert dbg vbd.Vbd.id d |> sync_with_task __context queue_name;
       Events_from_xenopsd.wait queue_name dbg (fst vbd.Vbd.id) ();
       Events_from_xapi.wait ~__context ~self:vm;
       if (Db.VBD.get_empty ~__context ~self) then
         raise Api_errors.(Server_error(internal_error, [
             Printf.sprintf "vbd_insert_hvm: The VBD %s is empty" (Ref.string_of self)]));
       let vdi' = Db.VBD.get_VDI ~__context ~self in
       if not (vdi' = vdi) then
         raise Api_errors.(Server_error(internal_error, [
             Printf.sprintf "vbd_insert_hvm: The VBD %s has been connected to the wrong VDI (expected %s, got %s)"
               (Ref.string_of self) (Ref.string_of vdi) (Ref.string_of vdi)]))
    )

let has_qemu ~__context ~vm =
  let dbg = Context.string_of_task __context in
  let id = Db.VM.get_uuid ~__context ~self:vm in
  let queue_name = queue_of_vm ~__context ~self:vm in
  let module Client = (val make_client queue_name : XENOPS) in
  let _, state = Client.VM.stat dbg id in
  state.Vm.domain_type = Domain_HVM

let ejectable ~__context ~self =
  let vm = Db.VBD.get_VM ~__context ~self in
  has_qemu ~__context ~vm

let vbd_eject ~__context ~self =
  if ejectable ~__context ~self
  then vbd_eject_hvm ~__context ~self
  else begin
    vbd_unplug ~__context ~self false;
    Db.VBD.set_empty ~__context ~self ~value:true;
    Db.VBD.set_VDI ~__context ~self ~value:Ref.null;
  end

let vbd_insert ~__context ~self ~vdi =
  if ejectable ~__context ~self
  then vbd_insert_hvm ~__context ~self ~vdi
  else begin
    Db.VBD.set_VDI ~__context ~self ~value:vdi;
    Db.VBD.set_empty ~__context ~self ~value:false;
    vbd_plug ~__context ~self
  end

let md_of_vif ~__context ~self =
  let vm = Db.VIF.get_VM ~__context ~self in
  MD.of_vif ~__context ~vm:(Db.VM.get_record ~__context ~self:vm) ~vif:(self, Db.VIF.get_record ~__context ~self)

let vif_plug ~__context ~self =
  let vm = Db.VIF.get_VM ~__context ~self in
  let vm_id = id_of_vm ~__context ~self:vm in
  let queue_name = queue_of_vm ~__context ~self:vm in
  transform_xenops_exn ~__context ~vm queue_name
    (fun () ->
       assert_resident_on ~__context ~self:vm;
       Events_from_xapi.wait ~__context ~self:vm;
       let vif = md_of_vif ~__context ~self in
       let dbg = Context.string_of_task __context in
       let module Client = (val make_client queue_name : XENOPS) in
       Xapi_network.with_networks_attached_for_vm ~__context ~vm (fun () ->
           Events_from_xenopsd.with_suppressed queue_name dbg vm_id (fun () ->
               info "xenops: VIF.add %s.%s" (fst vif.Vif.id) (snd vif.Vif.id);
               let id = Client.VIF.add dbg vif in
               info "xenops: VIF.plug %s.%s" (fst vif.Vif.id) (snd vif.Vif.id);
               Client.VIF.plug dbg id |> sync_with_task __context queue_name;
             );
         );
       if not (Db.VIF.get_currently_attached ~__context ~self) then
         raise Api_errors.(Server_error(internal_error, [
             Printf.sprintf "vif_plug: Unable to plug VIF %s" (Ref.string_of self)]))
    )

let vif_set_locking_mode ~__context ~self =
  let vm = Db.VIF.get_VM ~__context ~self in
  let queue_name = queue_of_vm ~__context ~self:vm in
  transform_xenops_exn ~__context ~vm queue_name
    (fun () ->
       assert_resident_on ~__context ~self:vm;
       let vif = md_of_vif ~__context ~self in
       info "xenops: VIF.set_locking_mode %s.%s" (fst vif.Vif.id) (snd vif.Vif.id);
       let dbg = Context.string_of_task __context in
       let module Client = (val make_client queue_name : XENOPS) in
       Client.VIF.set_locking_mode dbg vif.Vif.id vif.Vif.locking_mode |> sync_with_task __context queue_name;
       Events_from_xenopsd.wait queue_name dbg (fst vif.Vif.id) ();
    )

let vif_set_pvs_proxy ~__context ~self creating =
  let vm = Db.VIF.get_VM ~__context ~self in
  let queue_name = queue_of_vm ~__context ~self:vm in
  transform_xenops_exn ~__context ~vm queue_name
    (fun () ->
       assert_resident_on ~__context ~self:vm;
       let vif = md_of_vif ~__context ~self in
       let proxy = if creating then vif.Vif.pvs_proxy else None in
       info "xenops: VIF.set_pvs_proxy %s.%s" (fst vif.Vif.id) (snd vif.Vif.id);
       let dbg = Context.string_of_task __context in
       let module Client = (val make_client queue_name : XENOPS) in
       Client.VIF.set_pvs_proxy dbg vif.Vif.id proxy |> sync_with_task __context queue_name;
       Events_from_xenopsd.wait queue_name dbg (fst vif.Vif.id) ();
    )

let vif_unplug ~__context ~self force =
  let vm = Db.VIF.get_VM ~__context ~self in
  let queue_name = queue_of_vm ~__context ~self:vm in
  transform_xenops_exn ~__context ~vm queue_name
    (fun () ->
       assert_resident_on ~__context ~self:vm;
       let vif = md_of_vif ~__context ~self in
       info "xenops: VIF.unplug %s.%s" (fst vif.Vif.id) (snd vif.Vif.id);
       let dbg = Context.string_of_task __context in
       let module Client = (val make_client queue_name : XENOPS) in
       Client.VIF.unplug dbg vif.Vif.id force |> sync_with_task __context queue_name;
       (* We need to make sure VIF.stat still works so: wait before calling VIF.remove *)
       Events_from_xenopsd.wait queue_name dbg (fst vif.Vif.id) ();
       if (Db.VIF.get_currently_attached ~__context ~self) then
         raise Api_errors.(Server_error(internal_error, [
             Printf.sprintf "vif_unplug: Unable to unplug VIF %s" (Ref.string_of self)]))
    )

let vif_move ~__context ~self network =
  let vm = Db.VIF.get_VM ~__context ~self in
  let queue_name = queue_of_vm ~__context ~self:vm in
  transform_xenops_exn ~__context ~vm queue_name
    (fun () ->
       assert_resident_on ~__context ~self:vm;
       let vif = md_of_vif ~__context ~self in
       info "xenops: VIF.move %s.%s" (fst vif.Vif.id) (snd vif.Vif.id);
       let backend = backend_of_vif ~__context ~vif:self in
       match backend with
       | Network.Sriov _ -> raise Api_errors.(Server_error(internal_error, [
           Printf.sprintf "vif_move: Unable to move a network SR-IOV backed VIF %s"
             (Ref.string_of self)]))
       | _ ->
         let dbg = Context.string_of_task __context in
         let module Client = (val make_client queue_name : XENOPS) in
         (* Nb., at this point, the database shows the vif on the new network *)
         Xapi_network.attach_for_vif ~__context ~vif:self ();
         Client.VIF.move dbg vif.Vif.id backend |> sync_with_task __context queue_name;
         Events_from_xenopsd.wait queue_name dbg (fst vif.Vif.id) ();
         if not (Db.VIF.get_currently_attached ~__context ~self) then
           raise Api_errors.(Server_error(internal_error, [
               Printf.sprintf "vif_move: Unable to plug moved VIF %s" (Ref.string_of self)]))
    )

let vif_set_ipv4_configuration ~__context ~self =
  let vm = Db.VIF.get_VM ~__context ~self in
  let queue_name = queue_of_vm ~__context ~self:vm in
  transform_xenops_exn ~__context ~vm queue_name
    (fun () ->
       assert_resident_on ~__context ~self:vm;
       let vif = md_of_vif ~__context ~self in
       info "xenops: VIF.set_ipv4_configuration %s.%s" (fst vif.Vif.id) (snd vif.Vif.id);
       let dbg = Context.string_of_task __context in
       let module Client = (val make_client queue_name : XENOPS) in
       Client.VIF.set_ipv4_configuration dbg vif.Vif.id vif.Vif.ipv4_configuration |> sync_with_task __context queue_name;
       Events_from_xenopsd.wait queue_name dbg (fst vif.Vif.id) ();
    )

let vif_set_ipv6_configuration ~__context ~self =
  let vm = Db.VIF.get_VM ~__context ~self in
  let queue_name = queue_of_vm ~__context ~self:vm in
  transform_xenops_exn ~__context ~vm queue_name
    (fun () ->
       assert_resident_on ~__context ~self:vm;
       let vif = md_of_vif ~__context ~self in
       info "xenops: VIF.set_ipv6_configuration %s.%s" (fst vif.Vif.id) (snd vif.Vif.id);
       let dbg = Context.string_of_task __context in
       let module Client = (val make_client queue_name : XENOPS) in
       Client.VIF.set_ipv6_configuration dbg vif.Vif.id vif.Vif.ipv6_configuration |> sync_with_task __context queue_name;
       Events_from_xenopsd.wait queue_name dbg (fst vif.Vif.id) ();
    )

let task_cancel ~__context ~self =
  try
    let queue_name, id = TaskHelper.task_to_id_exn self |> unwrap in
    let module Client = (val make_client queue_name : XENOPS) in
    let dbg = Context.string_of_task __context in
    info "xenops: TASK.cancel %s" id;
    Client.TASK.cancel dbg id |> ignore; (* it might actually have completed, we don't care *)
    true
  with
  | Not_found -> false
  | Not_a_xenops_task -> false

let md_of_vusb ~__context ~self =
  let vm = Db.VUSB.get_VM ~__context ~self in
  let usb_group = Db.VUSB.get_USB_group ~__context ~self in
  let pusb = Helpers.get_first_pusb ~__context usb_group in
  let pusbr =Db.PUSB.get_record ~__context ~self:pusb in
  MD.of_vusb ~__context ~vm:(Db.VM.get_record ~__context ~self:vm) ~pusb:pusbr

let vusb_unplug_hvm ~__context ~self =
  let vm = Db.VUSB.get_VM ~__context ~self in
  let queue_name = queue_of_vm ~__context ~self:vm in
  transform_xenops_exn ~__context ~vm queue_name
    (fun () ->
       assert_resident_on ~__context ~self:vm;
       let vusb = md_of_vusb ~__context ~self in
       info "xenops: VUSB.unplug %s.%s" (fst vusb.Vusb.id) (snd vusb.Vusb.id);
       let dbg = Context.string_of_task __context in
       let module Client = (val make_client queue_name : XENOPS) in
       Client.VUSB.unplug dbg vusb.Vusb.id |> sync_with_task __context queue_name;
       Events_from_xenopsd.wait queue_name dbg (fst vusb.Vusb.id) ();
       if (Db.VUSB.get_currently_attached ~__context ~self) then
         raise Api_errors.(Server_error(internal_error, [
             Printf.sprintf "vusb_unplug: Unable to unplug VUSB %s" (Ref.string_of self)]))
    )

let vusb_plugable ~__context ~self =
  let vm = Db.VUSB.get_VM ~__context ~self in
  has_qemu ~__context ~vm

let vusb_unplug ~__context ~self =
  if vusb_plugable ~__context ~self then
    vusb_unplug_hvm ~__context ~self
  else
    raise Api_errors.(Server_error(internal_error, [
        Printf.sprintf "vusb_unplug: Unable to unplug vusb %s" (Ref.string_of self)]))<|MERGE_RESOLUTION|>--- conflicted
+++ resolved
@@ -352,19 +352,11 @@
 let list_net_sriov_vf_pcis ~__context ~vm =
   vm.API.vM_VIFs
   |> List.filter (fun self -> Db.VIF.get_currently_attached ~__context ~self)
-<<<<<<< HEAD
   |> Listext.List.filter_map (fun vif ->
-         match backend_of_vif ~__context ~vif with
-         | Network.Sriov {domain; bus; dev; fn} -> Some (domain, bus, dev, fn)
-         | _ -> None
-     )
-=======
-  |> List.filter_map (fun vif ->
       match backend_of_vif ~__context ~vif with
       | Network.Sriov {domain; bus; dev; fn} -> Some (domain, bus, dev, fn)
       | _ -> None
     )
->>>>>>> b158137a
 
 module MD = struct
   (** Convert between xapi DB records and xenopsd records *)
