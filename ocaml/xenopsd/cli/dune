--- conflicted
+++ resolved
@@ -22,11 +22,8 @@
       xapi-idl.xen.interface
       xapi-idl.xen.interface.types
       xapi-stdext-pervasives
-<<<<<<< HEAD
       xapi-stdext-unix
-=======
       yojson
->>>>>>> 5d6a0331
   )
   (preprocess (per_module ((pps ppx_deriving_rpc) Common Xn_cfg_types)))
 )
