# The xapi config file

use-xenopsd = true
disable-logging-for = http db_write redo_log api_readonly
<<<<<<< HEAD
igd-passthru-vendor-whitelist = 8086
=======

# The fingerprint of the key to expect a hotfix is signed by
# hotfix-fingerprint = <printable fingerprint>
>>>>>>> 6e19299a
<|MERGE_RESOLUTION|>--- conflicted
+++ resolved
@@ -2,10 +2,7 @@
 
 use-xenopsd = true
 disable-logging-for = http db_write redo_log api_readonly
-<<<<<<< HEAD
 igd-passthru-vendor-whitelist = 8086
-=======
 
 # The fingerprint of the key to expect a hotfix is signed by
-# hotfix-fingerprint = <printable fingerprint>
->>>>>>> 6e19299a
+# hotfix-fingerprint = <printable fingerprint>