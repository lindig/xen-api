(*
 * Copyright (C) Citrix Systems Inc.
 *
 * This program is free software; you can redistribute it and/or modify
 * it under the terms of the GNU Lesser General Public License as published
 * by the Free Software Foundation; version 2.1 only. with the special
 * exception on linking described in file LICENSE.
 *
 * This program is distributed in the hope that it will be useful,
 * but WITHOUT ANY WARRANTY; without even the implied warranty of
 * MERCHANTABILITY or FITNESS FOR A PARTICULAR PURPOSE.  See the
 * GNU Lesser General Public License for more details.
 *)

open Xenops_interface
open Xenops_server_plugin
open Xenops_utils
open Xenops_task

module D = Debug.Make(struct let name = "xenops_server" end)
open D

let domain_shutdown_ack_timeout = ref 60.

type context = {
  transferred_fd: Unix.file_descr option;
  (** some API calls take a file descriptor argument *)
}

let make_context () = {
  transferred_fd = None
}

let instance_id = Uuidm.to_string (Uuidm.create `V4)

let query _ _ _ = {
  Query.name = "xenops";
  vendor = "XCP";
  version = "0.1";
  features = [];
  instance_id = instance_id;
}

let backend = ref None
let get_backend () = match !backend with
  | Some x -> x
  | None -> failwith "No backend implementation set"

let ignore_exception msg f x =
  try f x
  with
  | e ->
    debug "%s: ignoring exception: %s" msg (e |> exnty_of_exn |> Exception.rpc_of_exnty |> Jsonrpc.to_string)

let filter_prefix prefix xs =
  List.filter_map
    (fun x ->
       if String.startswith prefix x
       then Some (String.sub x (String.length prefix) (String.length x - (String.length prefix)))
       else None) xs

type atomic =
  | VBD_eject of Vbd.id
  | VIF_plug of Vif.id
  | VIF_unplug of Vif.id * bool
  | VIF_move of Vif.id * Network.t
  | VIF_set_carrier of Vif.id * bool
  | VIF_set_locking_mode of Vif.id * Vif.locking_mode
  | VIF_set_pvs_proxy of Vif.id * Vif.PVS_proxy.t option
  | VIF_set_ipv4_configuration of Vif.id * Vif.ipv4_configuration
  | VIF_set_ipv6_configuration of Vif.id * Vif.ipv6_configuration
  | VIF_set_active of Vif.id * bool
  | VM_hook_script of (Vm.id * Xenops_hooks.script * string)
  | VBD_plug of Vbd.id
  | VBD_epoch_begin of (Vbd.id * disk * bool)
  | VBD_epoch_end of (Vbd.id * disk)
  | VBD_set_qos of Vbd.id
  | VBD_unplug of Vbd.id * bool
  | VBD_insert of Vbd.id * disk
  | VBD_set_active of Vbd.id * bool
  | VM_remove of Vm.id
  | PCI_plug of Pci.id
  | PCI_unplug of Pci.id
  | VM_set_xsdata of (Vm.id * (string * string) list)
  | VM_set_vcpus of (Vm.id * int)
  | VM_set_shadow_multiplier of (Vm.id * float)
  | VM_set_memory_dynamic_range of (Vm.id * int64 * int64)
  | VM_pause of Vm.id
  | VM_unpause of Vm.id
  | VM_request_rdp of (Vm.id * bool)
  | VM_run_script of (Vm.id * string)
  | VM_set_domain_action_request of (Vm.id * domain_action_request option)
  | VM_create_device_model of (Vm.id * bool)
  | VM_destroy_device_model of Vm.id
  | VM_destroy of Vm.id
  | VM_create of (Vm.id * int64 option)
  | VM_build of (Vm.id * bool)
  | VM_shutdown_domain of (Vm.id * shutdown_request * float)
  | VM_s3suspend of Vm.id
  | VM_s3resume of Vm.id
<<<<<<< HEAD
  | VM_save of (Vm.id * flag list * data * data option)
  (** takes suspend data, plus optionally vGPU state data *)
  | VM_restore of (Vm.id * data)
  | VM_delay of (Vm.id * float) (** used to suppress fast reboot loops *)
  | VM_save_vgpu of (Vm.id * Vgpu.id * data)
  | VM_restore_vgpu of (Vm.id * Vgpu.id * data)
=======
  | VM_save of (Vm.id * flag list * data)
  | VM_restore of (Vm.id * data)
  | VM_delay of (Vm.id * float) (** used to suppress fast reboot loops *)
>>>>>>> d1b330c5
  | Parallel of Vm.id * string * atomic list

  [@@deriving rpc]

let string_of_atomic x = x |> rpc_of_atomic |> Jsonrpc.to_string

type operation =
  | VM_start of (Vm.id * bool) (* VM id * 'force' *)
  | VM_poweroff of (Vm.id * float option)
  | VM_shutdown of (Vm.id * float option)
  | VM_reboot of (Vm.id * float option)
  | VM_suspend of (Vm.id * data)
  | VM_resume of (Vm.id * data)
  | VM_restore_vifs of Vm.id
  | VM_restore_devices of (Vm.id * bool)
<<<<<<< HEAD
  | VM_migrate of (Vm.id * (string * string) list * (string * Network.t) list * (string * Pci.address) list * string)
=======
  | VM_migrate of (Vm.id * (string * string) list * (string * Network.t) list * string)
>>>>>>> d1b330c5
  | VM_receive_memory of (Vm.id * int64 * Unix.file_descr)
  | VBD_hotplug of Vbd.id
  | VBD_hotunplug of Vbd.id * bool
  | VIF_hotplug of Vbd.id
  | VIF_hotunplug of Vbd.id * bool
  | VM_check_state of Vm.id
  | PCI_check_state of Pci.id
  | VBD_check_state of Vbd.id
  | VIF_check_state of Vif.id
  | Atomic of atomic
  [@@deriving rpc]

let string_of_operation x = x |> rpc_of_operation |> Jsonrpc.to_string

module TASK = struct
  open Xenops_task

  let cancel _ dbg id =
    Xenops_task.cancel (handle_of_id tasks id)
  let stat' id =
    handle_of_id tasks id |> to_interface_task

  let signal id =
    try
      let handle = handle_of_id tasks id in
      let state = get_state handle in
      debug "TASK.signal %s = %s" id (state |> Task.rpc_of_state |> Jsonrpc.to_string);
      Updates.add (Dynamic.Task id) updates
    with
      Does_not_exist _ -> debug "TASK.signal %s (object deleted)" id
  let stat _ dbg id = stat' id
  let destroy' id = destroy (handle_of_id tasks id); Updates.remove (Dynamic.Task id) updates
  let destroy _ dbg id = destroy' id
  let list _ dbg = list tasks |> List.map Xenops_task.to_interface_task
end

module VM_DB = struct
  include TypedTable(struct
      include Vm
      let namespace = "VM"
      type key = id
      let key id = [ id; "config" ]
    end)
  let ids () : Vm.id list =
    list []
  let list () =
    debug "VM.list";
    let vms = ids () |> List.map read |> List.filter_map (fun x -> x) in
    let module B = (val get_backend () : S) in
    let states = List.map B.VM.get_state vms in
    List.combine vms states
  let m = Mutex.create ()
  let signal id =
    debug "VM_DB.signal %s" id;
    Mutex.execute m
      (fun () ->
         if exists id
         then Updates.add (Dynamic.Vm id) updates
      )
  let remove id =
    Mutex.execute m
      (fun () ->
         Updates.remove (Dynamic.Vm id) updates;
         remove id
      )
end

module PCI_DB = struct
  include TypedTable(struct
      include Pci
      let namespace = "PCI"
      type key = id
      let key k = [ fst k; "pci." ^ (snd k) ]
    end)
  let vm_of = fst
  let string_of_id (a, b) = a ^ "." ^ b

  let ids vm : Pci.id list =
    list [ vm ] |> (filter_prefix "pci.") |> List.map (fun id -> (vm, id))
  let pcis vm = ids vm |> List.map read |> dropnone
  let list vm =
    debug "PCI.list";
    let xs = pcis vm in
    let module B = (val get_backend () : S) in
    let states = List.map (B.PCI.get_state vm) xs in
    List.combine xs states
  let m = Mutex.create ()
  let signal id =
    debug "PCI_DB.signal %s" (string_of_id id);
    Mutex.execute m
      (fun () ->
         if exists id
         then Updates.add (Dynamic.Pci id) updates
      )
  let remove id =
    Mutex.execute m
      (fun () ->
         Updates.remove (Dynamic.Pci id) updates;
         remove id
      )
end

module VBD_DB = struct
  include TypedTable(struct
      include Vbd
      let namespace = "VM"
      type key = id
      let key k = [ fst k; "vbd." ^ (snd k) ]
    end)
  let vm_of = fst
  let string_of_id (a, b) = a ^ "." ^ b

  let ids vm : Vbd.id list =
    list [ vm ] |> (filter_prefix "vbd.") |> List.map (fun id -> (vm, id))
  let vbds vm = ids vm |> List.map read |> dropnone
  let list vm =
    debug "VBD.list";
    let vbds' = vbds vm in
    let module B = (val get_backend () : S) in
    let states = List.map (B.VBD.get_state vm) vbds' in
    List.combine vbds' states
  let m = Mutex.create ()
  let signal id =
    debug "VBD_DB.signal %s" (string_of_id id);
    Mutex.execute m
      (fun () ->
         if exists id
         then Updates.add (Dynamic.Vbd id) updates
      )
  let remove id =
    Mutex.execute m
      (fun () ->
         Updates.remove (Dynamic.Vbd id) updates;
         remove id
      )
end

module VIF_DB = struct
  include TypedTable(struct
      include Vif
      let namespace = "VM"
      type key = id
      let key k = [ fst k; "vif." ^ (snd k) ]
    end)
  let vm_of = fst
  let string_of_id (a, b) = a ^ "." ^ b

  let ids vm : Vif.id list =
    list [ vm ] |> (filter_prefix "vif.") |> List.map (fun id -> (vm, id))
  let vifs vm = ids vm |> List.map read |> dropnone
  let list vm =
    let vifs' = vifs vm in
    let module B = (val get_backend () : S) in
    let states = List.map (B.VIF.get_state vm) vifs' in
    List.combine vifs' states
  let m = Mutex.create ()
  let signal id =
    debug "VIF_DB.signal %s" (string_of_id id);
    Mutex.execute m
      (fun () ->
         Updates.add (Dynamic.Vif id) updates
      )
  let remove id =
    Mutex.execute m
      (fun () ->
         Updates.remove (Dynamic.Vif id) updates;
         remove id
      )
end

module VGPU_DB = struct
  include TypedTable(struct
      include Vgpu
      let namespace = "VM"
      type key = id
      let key k = [ fst k; "vgpu." ^ (snd k) ]
    end)
  let vm_of = fst
  let string_of_id (a, b) = a ^ "." ^ b
<<<<<<< HEAD
  let id_of_string str = match Stdext.Xstringext.String.split '.' str with
    | [a; b] -> a, b
    | _ -> raise (Internal_error ("String cannot be interpreted as vgpu id: "^str))
=======
>>>>>>> d1b330c5

  let ids vm : Vgpu.id list =
    list [ vm ] |> (filter_prefix "vgpu.") |> List.map (fun id -> (vm, id))
  let vgpus vm = ids vm |> List.map read |> dropnone
  let list vm =
    debug "VGPU.list";
    let xs = vgpus vm in
    let module B = (val get_backend () : S) in
    let states = List.map (B.VGPU.get_state vm) xs in
    List.combine xs states
  let m = Mutex.create ()
  let signal id =
    debug "VGPU_DB.signal %s" (string_of_id id);
    Mutex.execute m
      (fun () ->
         if exists id
         then Updates.add (Dynamic.Vgpu id) updates
      )
  let remove id =
    Mutex.execute m
      (fun () ->
         Updates.remove (Dynamic.Vgpu id) updates;
         remove id
      )
end

module StringMap = Map.Make(struct type t = string let compare = compare end)

let push_with_coalesce should_keep item queue =
  (* [filter_with_memory p xs] returns elements [x \in xs] where [p (x_i, [x_0...x_i-1])] *)
  let filter_with_memory p xs =
    List.fold_left (fun (acc, xs) x -> xs :: acc, x :: xs) ([], []) xs
    |> fst |> List.rev |> List.combine xs (* association list of (element, all previous elements) *)
    |> List.filter p
    |> List.map fst in

  let to_list queue = Queue.fold (fun xs x -> x :: xs) [] queue |> List.rev in
  let of_list xs =
    let q = Queue.create () in
    List.iter (fun x -> Queue.push x q) xs;
    q in

  Queue.push item queue;
  let queue' =
    to_list queue
    |> filter_with_memory (fun (this, prev) -> should_keep this prev)
    |> of_list in
  Queue.clear queue;
  Queue.transfer queue' queue

module Queues = struct
  (** A set of queues where 'pop' operates on each queue in a round-robin fashion *)

  type tag = string
  (** Each distinct 'tag' value creates a separate virtual queue *)

  type 'a t = {
    mutable qs: 'a Queue.t StringMap.t;
    mutable last_tag: string;
    m: Mutex.t;
    c: Condition.t;
  }

  let create () = {
    qs = StringMap.empty;
    last_tag = "";
    m = Mutex.create ();
    c = Condition.create ();
  }

  let get tag qs =
    Mutex.execute qs.m
      (fun () ->
         if StringMap.mem tag qs.qs then StringMap.find tag qs.qs else Queue.create ()
      )

  let tags qs =
    Mutex.execute qs.m
      (fun () ->
         StringMap.fold (fun x _ acc -> x :: acc) qs.qs []
      )

  let get_last_tag qs =
    Mutex.execute qs.m
      (fun () ->
         qs.last_tag
      )

  let push_with_coalesce should_keep tag item qs =
    Mutex.execute qs.m
      (fun () ->
         let q = if StringMap.mem tag qs.qs then StringMap.find tag qs.qs else Queue.create () in
         push_with_coalesce should_keep item q;
         qs.qs <- StringMap.add tag q qs.qs;
         Condition.signal qs.c
      )

  let pop qs =
    Mutex.execute qs.m
      (fun () ->
         while StringMap.is_empty qs.qs do
           Condition.wait qs.c qs.m;
         done;
         (* partition based on last_tag *)
         let before, after = StringMap.partition (fun x _ -> x <= qs.last_tag) qs.qs in
         (* the min_binding in the 'after' is the next queue *)
         let last_tag, q = StringMap.min_binding (if StringMap.is_empty after then before else after) in
         qs.last_tag <- last_tag;
         let item = Queue.pop q in
         (* remove empty queues from the whole mapping *)
         qs.qs <- if Queue.is_empty q then StringMap.remove last_tag qs.qs else qs.qs;
         last_tag, item
      )

  let transfer_tag tag a b =
    Mutex.execute a.m
      (fun () ->
         Mutex.execute b.m
           (fun () ->
              if StringMap.mem tag a.qs then begin
                b.qs <- StringMap.add tag (StringMap.find tag a.qs) b.qs;
                a.qs <- StringMap.remove tag a.qs;
                Condition.signal b.c
              end
           )
      )
end

module Redirector = struct
  type t = { queues: (operation * Xenops_task.task_handle) Queues.t; mutex: Mutex.t }

  (* When a thread is not actively processing a queue, items are placed here: *)
  let default = { queues = Queues.create (); mutex = Mutex.create () }
  (* We create another queue only for Parallel atoms so as to avoid a situation where
     	   Parallel atoms can not progress because all the workers available for the
     	   default queue are used up by other operations depending on further Parallel
     	   atoms, creating a deadlock.
     	 *)
  let parallel_queues = { queues = Queues.create (); mutex = Mutex.create () }

  (* When a thread is actively processing a queue, items are redirected to a thread-private queue *)
  let overrides = ref StringMap.empty
  let m = Mutex.create ()

  let should_keep (op, _) prev = match op with
    | VM_check_state (_)
    | PCI_check_state (_)
    | VBD_check_state (_)
    | VIF_check_state (_) ->
      let prev' = List.map fst prev in
      not(List.mem op prev')
    | _ -> true

  let push t tag item =
    Debug.with_thread_associated "queue"
      (fun () ->
         Mutex.execute m
           (fun () ->
              let q, redirected = if StringMap.mem tag !overrides then StringMap.find tag !overrides, true else t.queues, false in
              debug "Queue.push %s onto %s%s:[ %s ]" (string_of_operation (fst item)) (if redirected then "redirected " else "") tag (String.concat ", " (List.rev (Queue.fold (fun acc (b, _) -> string_of_operation b :: acc) [] (Queues.get tag q))));

              Queues.push_with_coalesce should_keep tag item q
           )
      ) ()

  let pop t () =
    (* We must prevent worker threads all calling Queues.pop before we've
       		   successfully put the redirection in place. Otherwise we end up with
       		   parallel threads operating on the same VM. *)
    Mutex.execute t.mutex
      (fun () ->
         let tag, item = Queues.pop t.queues in
         Mutex.execute m
           (fun () ->
              let q = Queues.create () in
              Queues.transfer_tag tag t.queues q;
              overrides := StringMap.add tag q !overrides;
              (* All items with [tag] will enter queue [q] *)
              tag, q, item
           )
      )

  let finished t tag queue =
    Mutex.execute m
      (fun () ->
         Queues.transfer_tag tag queue t.queues;
         overrides := StringMap.remove tag !overrides
         (* All items with [tag] will enter the queues queue *)
      )

  module Dump = struct
    type q = {
      tag: string;
      items: operation list
    } [@@deriving rpc]
    type t = q list [@@deriving rpc]

    let make () =
      Mutex.execute m
        (fun () ->
           let one queue =
             List.map
               (fun t ->
                  { tag = t; items = List.rev (Queue.fold (fun acc (b, _) -> b :: acc) [] (Queues.get t queue)) }
               ) (Queues.tags queue) in
           List.concat (List.map one (default.queues :: parallel_queues.queues :: (List.map snd (StringMap.bindings !overrides))))
        )

  end
end

module Worker = struct
  type state =
    | Idle
    | Processing of (operation * Xenops_task.task_handle)
    | Shutdown_requested
    | Shutdown
  type t = {
    mutable state: state;
    mutable shutdown_requested: bool;
    m: Mutex.t;
    c: Condition.t;
    mutable t: Thread.t option;
    redirector: Redirector.t;
  }

  let get_state_locked t =
    if t.shutdown_requested
    then Shutdown_requested
    else t.state

  let get_state t =
    Mutex.execute t.m
      (fun () ->
         get_state_locked t
      )

  let join t =
    Mutex.execute t.m
      (fun () ->
         assert (t.state = Shutdown);
         Opt.iter Thread.join t.t
      )

  let is_active t =
    Mutex.execute t.m
      (fun () ->
         match get_state_locked t with
         | Idle | Processing (_, _) -> true
         | Shutdown_requested | Shutdown -> false
      )

  let shutdown t =
    Mutex.execute t.m
      (fun () ->
         if not t.shutdown_requested then begin
           t.shutdown_requested <- true;
           true (* success *)
         end else false
      )

  let restart t =
    Mutex.execute t.m
      (fun () ->
         if t.shutdown_requested && t.state <> Shutdown then begin
           t.shutdown_requested <- false;
           true (* success *)
         end else false
      )

  let create redirector =
    let t = {
      state = Idle;
      shutdown_requested = false;
      m = Mutex.create ();
      c = Condition.create ();
      t = None;
      redirector = redirector;
    } in
    let thread = Thread.create
        (fun () ->
           while not(Mutex.execute t.m (fun () ->
               if t.shutdown_requested then t.state <- Shutdown;
               t.shutdown_requested
             )) do
             Mutex.execute t.m (fun () -> t.state <- Idle);
             let tag, queue, (op, item) = Redirector.pop redirector () in (* blocks here *)
             let id = Xenops_task.id_of_handle item in
             debug "Queue.pop returned %s" (string_of_operation op);
             Mutex.execute t.m (fun () -> t.state <- Processing (op, item));
             begin
               try
                 let t' = Xenops_task.to_interface_task item in
                 Debug.with_thread_associated
                   t'.Task.dbg
                   (fun () ->
                      debug "Task %s reference %s: %s" id t'.Task.dbg (string_of_operation op);
                      Xenops_task.run item
                   ) ()
               with e ->
                 debug "Queue caught: %s" (Printexc.to_string e)
             end;
             Redirector.finished redirector tag queue;
             (* The task must have succeeded or failed. *)
             begin match Xenops_task.get_state item with
               | Task.Pending _ ->
                 error "Task %s has been left in a Pending state" id;
                 let e = Internal_error "Task left in Pending state" in
                 let e = e |> exnty_of_exn |> Exception.rpc_of_exnty in
                 Xenops_task.set_state item (Task.Failed e)
               | _ -> ()
             end;
             TASK.signal id
           done
        ) () in
    t.t <- Some thread;
    t
end

module WorkerPool = struct

  (* Store references to Worker.ts here *)
  let pool = ref []
  let m = Mutex.create ()


  module Dump = struct
    type task = {
      id: string;
      ctime: string;
      dbg: string;
      subtasks: (string * string) list;
    } [@@deriving rpc]
    let of_task t =
      let t' = Xenops_task.to_interface_task t in
      {
        id = t'.Task.id;
        ctime = t'.Task.ctime |> Date.of_float |> Date.to_string;
        dbg = t'.Task.dbg;
        subtasks = List.map (fun (name, state) -> name, state |> Task.rpc_of_state |> Jsonrpc.to_string) t'.Task.subtasks |> List.rev;
      }
    type w = {
      state: string;
      task: task option;
    } [@@deriving rpc]
    type t = w list [@@deriving rpc]
    let make () =
      Mutex.execute m
        (fun () ->
           List.map
             (fun t ->
                match Worker.get_state t with
                | Worker.Idle -> { state = "Idle"; task = None }
                | Worker.Processing (op, task) -> { state = Printf.sprintf "Processing %s" (string_of_operation op); task = Some (of_task task) }
                | Worker.Shutdown_requested -> { state = "Shutdown_requested"; task = None }
                | Worker.Shutdown -> { state = "Shutdown"; task = None }
             ) !pool
        )
  end

  (* Compute the number of active threads ie those which will continue to operate *)
  let count_active queues =
    Mutex.execute m
      (fun () ->
         (* we do not want to use = when comparing queues: queues can contain (uncomparable) functions, and we
            				   are only interested in comparing the equality of their static references
            				 *)
         List.map (fun w -> w.Worker.redirector == queues && Worker.is_active w) !pool |> List.filter (fun x -> x) |> List.length
      )

  let find_one queues f = List.fold_left (fun acc x -> acc || (x.Worker.redirector == queues && (f x))) false

  (* Clean up any shutdown threads and remove them from the master list *)
  let gc queues pool =
    List.fold_left
      (fun acc w ->
         (* we do not want to use = when comparing queues: queues can contain (uncomparable) functions, and we
            				   are only interested in comparing the equality of their static references
            				 *)
         if w.Worker.redirector == queues && Worker.get_state w = Worker.Shutdown then begin
           Worker.join w;
           acc
         end else w :: acc) [] pool

  let incr queues =
    debug "Adding a new worker to the thread pool";
    Mutex.execute m
      (fun () ->
         pool := gc queues !pool;
         if not(find_one queues Worker.restart !pool)
         then pool := (Worker.create queues) :: !pool
      )

  let decr queues =
    debug "Removing a worker from the thread pool";
    Mutex.execute m
      (fun () ->
         pool := gc queues !pool;
         if not(find_one queues Worker.shutdown !pool)
         then debug "There are no worker threads left to shutdown."
      )

  let start size =
    for i = 1 to size do
      incr Redirector.default;
      incr Redirector.parallel_queues
    done

  let set_size size =
    let inner queues =
      let active = count_active queues in
      debug "XXX active = %d" active;
      for i = 1 to max 0 (size - active) do
        incr queues
      done;
      for i = 1 to max 0 (active - size) do
        decr queues
      done
    in
    inner Redirector.default;
    inner Redirector.parallel_queues
end

(* Keep track of which VMs we're rebooting so we avoid transient glitches
   where the power_state becomes Halted *)
let rebooting_vms = ref []
let rebooting_vms_m = Mutex.create ()
let rebooting id f =
  Mutex.execute rebooting_vms_m (fun () -> rebooting_vms := id :: !rebooting_vms);
  finally f
    (fun () -> Mutex.execute rebooting_vms_m (fun () -> rebooting_vms := List.filter (fun x -> x <> id) !rebooting_vms))
let is_rebooting id =
  Mutex.execute rebooting_vms_m (fun () -> List.mem id !rebooting_vms)

<<<<<<< HEAD
let export_metadata vdi_map vif_map vgpu_pci_map id =
=======
let export_metadata vdi_map vif_map id =
>>>>>>> d1b330c5
  let module B = (val get_backend () : S) in

  let vm_t = VM_DB.read_exn id in

  debug "Remapping bootloader VDIs";

  (* Remap the bootloader vdis *)
  let vm_t = { vm_t with Vm.ty =
                           match vm_t.Vm.ty with
                           | Vm.HVM _ -> vm_t.Vm.ty
                           | Vm.PV pv_info ->
                             Vm.PV {pv_info with
                                    Vm.boot = match pv_info.Vm.boot with
                                      | Vm.Direct x -> pv_info.Vm.boot
                                      | Vm.Indirect pv_indirect_boot ->
                                        Vm.Indirect { pv_indirect_boot with Vm.devices =
                                                                              List.map (remap_vdi vdi_map) pv_indirect_boot.Vm.devices } } } in

  let vbds = VBD_DB.vbds id in
  let vifs = List.map (fun vif -> remap_vif vif_map vif) (VIF_DB.vifs id) in
  let pcis = PCI_DB.pcis id in
<<<<<<< HEAD
  let vgpus = List.map (remap_vgpu vgpu_pci_map) (VGPU_DB.vgpus id) in
=======
  let vgpus = VGPU_DB.vgpus id in
>>>>>>> d1b330c5
  let domains = B.VM.get_internal_state vdi_map vif_map vm_t in


  (* Remap VDIs *)
  debug "Remapping normal VDIs";

  let vbds = List.map (fun vbd -> {vbd with Vbd.backend = Opt.map (remap_vdi vdi_map) vbd.Vbd.backend}) vbds in

  {
    Metadata.vm = vm_t;
    vbds = vbds;
    vifs = vifs;
    pcis = pcis;
    vgpus = vgpus;
    domains = Some domains;
  } |> Metadata.rpc_of_t |> Jsonrpc.to_string

(* This is a symptom of the ordering-sensitivity of the SM backend: it is not possible
   to upgrade RO -> RW or downgrade RW -> RO on the fly.
   One possible fix is to always attach RW and enforce read/only-ness at the VBD-level.
   However we would need to fix the LVHD "attach provisioning mode". *)
let vbd_plug_sets vbds =
  List.partition (fun vbd -> vbd.Vbd.mode = Vbd.ReadWrite) vbds

let vbd_plug_order vbds =
  (* return RW devices first since the storage layer can't upgrade a
     	   'RO attach' into a 'RW attach' *)
  let rw, ro = vbd_plug_sets vbds in
  rw @ ro

let vif_plug_order vifs =
  List.sort (fun a b -> compare a.Vif.position b.Vif.position) vifs

let pci_plug_order pcis =
  List.sort (fun a b -> compare a.Pci.position b.Pci.position) pcis

let vgpu_plug_order vgpus =
  List.sort (fun a b -> compare a.Vgpu.position b.Vgpu.position) vgpus

let simplify f =
  let module B = (val get_backend () : S) in
  if B.simplified then [] else f

let rec atomics_of_operation = function
  | VM_start (id,force) ->
    [
      VM_hook_script(id, Xenops_hooks.VM_pre_start, Xenops_hooks.reason__none);
    ] @ simplify [
      VM_create (id, None)
    ] @ [
      VM_build (id,force);
    ] @ (List.map (fun vbd -> VBD_set_active (vbd.Vbd.id, true))
           (VBD_DB.vbds id)
        ) @ (
      let vbds_rw, vbds_ro = VBD_DB.vbds id |> vbd_plug_sets in
      (* keeping behaviour of vbd_plug_order: rw vbds must be plugged before ro vbds, see vbd_plug_sets *)
      List.map (fun (ty, vbds)-> Parallel ( id, (Printf.sprintf "VBD.epoch_begin %s vm=%s" ty id),
                                            (List.concat (List.map (fun vbd -> Opt.default [] (Opt.map
                                                                                                 (fun x -> [ VBD_epoch_begin (vbd.Vbd.id, x, vbd.Vbd.persistent) ]) vbd.Vbd.backend))
                                                            vbds
                                                         )))
               )
        [ "RW", vbds_rw; "RO", vbds_ro ]
    ) @ simplify (
      let vbds_rw, vbds_ro = VBD_DB.vbds id |> vbd_plug_sets in
      [
        (* rw vbds must be plugged before ro vbds, see vbd_plug_sets *)
        Parallel ( id, (Printf.sprintf "VBD.plug RW vm=%s" id), List.map (fun vbd->VBD_plug vbd.Vbd.id) vbds_rw);
        Parallel ( id, (Printf.sprintf "VBD.plug RO vm=%s" id), List.map (fun vbd->VBD_plug vbd.Vbd.id) vbds_ro);
      ]
    ) @ (List.map (fun vif -> VIF_set_active (vif.Vif.id, true))
           (VIF_DB.vifs id)
        ) @ simplify (List.map (fun vif -> VIF_plug vif.Vif.id)
                        (VIF_DB.vifs id |> vif_plug_order)
                     ) @ simplify [
      (* Unfortunately this has to be done after the vbd,vif
         			   devices have been created since qemu reads xenstore keys
         			   in preference to its own commandline. After this is
         			   fixed we can consider creating qemu as a part of the
         			   'build' *)
      VM_create_device_model (id, false);
      (* We hotplug PCI devices into HVM guests via qemu, since
         			   otherwise hotunplug triggers some kind of unfixed race
         			   condition causing an interrupt storm. *)
    ] @ simplify (List.map (fun pci -> PCI_plug pci.Pci.id)
                    (PCI_DB.pcis id |> pci_plug_order)
                 ) @ [
      (* At this point the domain is considered survivable. *)
      VM_set_domain_action_request(id, None)
    ]
  | VM_shutdown (id, timeout) ->
<<<<<<< HEAD
    (Opt.default [] (Opt.map (fun x -> [ VM_shutdown_domain(id, Halt, x) ]) timeout)
=======
    (Opt.default [] (Opt.map (fun x -> [ VM_shutdown_domain(id, PowerOff, x) ]) timeout)
>>>>>>> d1b330c5
    ) @ simplify ([
        (* At this point we have a shutdown domain (ie Needs_poweroff) *)
        VM_destroy_device_model id;
      ] @ (
          let vbds = VBD_DB.vbds id in
          [
            Parallel ( id, (Printf.sprintf "VBD.unplug vm=%s" id), List.map (fun vbd->VBD_unplug (vbd.Vbd.id, true)) vbds);
          ]
        ) @ (List.map (fun vif -> VIF_unplug (vif.Vif.id, true))
               (VIF_DB.vifs id)
            ) @ (List.map (fun pci -> PCI_unplug pci.Pci.id)
                   (PCI_DB.pcis id)
                )) @ [
      VM_destroy id
    ]
  | VM_restore_vifs id ->
    (List.map (fun vif -> VIF_set_active (vif.Vif.id, true))
       (VIF_DB.vifs id)
    ) @ simplify (List.map (fun vif -> VIF_plug vif.Vif.id)
                    (VIF_DB.vifs id |> vif_plug_order)
                 )
  | VM_restore_devices (id, restore_vifs) ->
    (* Note: VBD_plug does not take a "simplify" modifier, because VM_restore
       		 * never attaches the storage, even in "simplified" backends. This is necessary when
       		 * migrating a VM, where the storage can be attached only after the sender host
       		 * has detached itself. *)
    [
    ] @ (List.map (fun vbd -> VBD_set_active (vbd.Vbd.id, true))
           (VBD_DB.vbds id)
        ) @ (
      let vbds_rw, vbds_ro = VBD_DB.vbds id |> vbd_plug_sets in
      [
        (* rw vbds must be plugged before ro vbds, see vbd_plug_sets *)
        Parallel ( id, (Printf.sprintf "VBD.plug RW vm=%s" id), List.map (fun vbd->VBD_plug vbd.Vbd.id) vbds_rw);
        Parallel ( id, (Printf.sprintf "VBD.plug RO vm=%s" id), List.map (fun vbd->VBD_plug vbd.Vbd.id) vbds_ro);
      ]
    ) @
    (if restore_vifs
     then atomics_of_operation (VM_restore_vifs id)
     else []
    ) @ simplify [
      (* Unfortunately this has to be done after the devices have been created since
         			   qemu reads xenstore keys in preference to its own commandline. After this is
         			   fixed we can consider creating qemu as a part of the 'build' *)
      VM_create_device_model (id, true);
      (* We hotplug PCI devices into HVM guests via qemu, since otherwise hotunplug triggers
         			   some kind of unfixed race condition causing an interrupt storm. *)
    ] @ simplify (List.map (fun pci -> PCI_plug pci.Pci.id)
                    (PCI_DB.pcis id |> pci_plug_order)
                 )
  | VM_poweroff (id, timeout) ->
    let reason =
      if timeout = None
      then Xenops_hooks.reason__hard_shutdown
      else Xenops_hooks.reason__clean_shutdown in
    [
      VM_hook_script(id, Xenops_hooks.VM_pre_destroy, reason);
    ] @ (atomics_of_operation (VM_shutdown (id, timeout))
        ) @ (
      let vbds = VBD_DB.vbds id in
      [
        Parallel ( id, (Printf.sprintf "VBD.epoch_end vm=%s" id),
                   (List.concat (List.map (fun vbd -> Opt.default [] (Opt.map (fun x -> [ VBD_epoch_end (vbd.Vbd.id, x)] ) vbd.Vbd.backend))
                                   vbds
                                )))
      ]
    ) @ (List.map (fun vbd -> VBD_set_active (vbd.Vbd.id, false))
           (VBD_DB.vbds id)
        ) @ (List.map (fun vif -> VIF_set_active (vif.Vif.id, false))
               (VIF_DB.vifs id)
            ) @ [
      VM_hook_script(id, Xenops_hooks.VM_post_destroy, reason)
    ]
  | VM_reboot (id, timeout) ->
    let reason =
      if timeout = None
      then Xenops_hooks.reason__hard_reboot
      else Xenops_hooks.reason__clean_reboot in
    (Opt.default [] (Opt.map (fun x -> [ VM_shutdown_domain(id, Reboot, x) ]) timeout)
    ) @ [
      VM_hook_script(id, Xenops_hooks.VM_pre_destroy, reason)
    ] @ (atomics_of_operation (VM_shutdown (id, None))
        ) @ (
      let vbds = VBD_DB.vbds id in
      [
        Parallel ( id, (Printf.sprintf "VBD.epoch_end vm=%s" id),
                   (List.concat (List.map (fun vbd -> Opt.default [] (Opt.map (fun x -> [ VBD_epoch_end (vbd.Vbd.id, x) ]) vbd.Vbd.backend))
                                   vbds
                                )))
      ]
    ) @ [
      VM_hook_script(id, Xenops_hooks.VM_post_destroy, reason);
      VM_hook_script(id, Xenops_hooks.VM_pre_reboot, Xenops_hooks.reason__none)
    ] @ (atomics_of_operation (VM_start (id,false))
        ) @ [
      VM_unpause id;
    ]
  | VM_suspend (id, data) ->
    [
      VM_hook_script(id, Xenops_hooks.VM_pre_suspend, Xenops_hooks.reason__suspend);
<<<<<<< HEAD
      VM_save (id, [], data, None);
=======
      VM_save (id, [], data);
>>>>>>> d1b330c5
      VM_hook_script(id, Xenops_hooks.VM_pre_destroy, Xenops_hooks.reason__suspend)
    ] @ (atomics_of_operation (VM_shutdown (id, None))
        ) @ [
      VM_hook_script(id, Xenops_hooks.VM_post_destroy, Xenops_hooks.reason__suspend)
    ]
  | VM_resume (id, data) ->
    simplify [
      VM_create (id, None);
    ] @ [
      VM_hook_script(id, Xenops_hooks.VM_pre_resume, Xenops_hooks.reason__none);
      VM_restore (id, data);
    ] @ (atomics_of_operation (VM_restore_devices (id, true))
        ) @ [
      (* At this point the domain is considered survivable. *)
      VM_set_domain_action_request(id, None);
      VM_hook_script(id, Xenops_hooks.VM_post_resume, Xenops_hooks.reason__none);
    ]
  | VBD_hotplug id ->
    [
      VBD_set_active (id, true);
      VBD_plug id
    ]
  | VBD_hotunplug (id, force) ->
    [
      VBD_unplug (id, force);
      VBD_set_active (id, false);
    ]
  | VIF_hotplug id ->
    [
      VIF_set_active (id, true);
      VIF_plug id
    ]
  | VIF_hotunplug (id, force) ->
    [
      VIF_unplug (id, force);
      VIF_set_active (id, false);
    ]
  | _ -> []

let rec perform_atomic ~progress_callback ?subtask ?result (op: atomic) (t: Xenops_task.task_handle) : unit =
  let module B = (val get_backend () : S) in
  Xenops_task.check_cancelling t;
  match op with
  | Parallel (id, description, atoms) ->
    (* parallel_id is a unused unique name prefix for a parallel worker queue *)
    let parallel_id = Printf.sprintf "Parallel:task=%s.atoms=%d.(%s)" (Xenops_task.id_of_handle t) (List.length atoms) description in
    debug "begin_%s" parallel_id;
    let task_list = queue_atomics_and_wait ~progress_callback ~max_parallel_atoms:10 parallel_id parallel_id atoms in
    debug "end_%s" parallel_id;
    (* make sure that we destroy all the parallel tasks that finished *)
    let errors = List.map (fun task_handle ->
        let id = Xenops_task.id_of_handle task_handle in
        match (Xenops_task.get_state task_handle) with
        | Task.Completed _ ->
          TASK.destroy' id;
          None
        | Task.Failed e ->
          TASK.destroy' id;
          let e = e |> Exception.exnty_of_rpc |> exn_of_exnty in
          Some e
        | Task.Pending _ ->
          error "Parallel: queue_atomics_and_wait returned a pending task";
          Xenops_task.cancel task_handle;
          Some (Cancelled id)
      ) task_list in
    (* if any error was present, raise first one, so that trigger_cleanup_after_failure is called *)
    List.iter (fun err->match err with None->() |Some e->raise e) errors
  | VIF_plug id ->
    debug "VIF.plug %s" (VIF_DB.string_of_id id);
    B.VIF.plug t (VIF_DB.vm_of id) (VIF_DB.read_exn id);
    VIF_DB.signal id
  | VIF_unplug (id, force) ->
    debug "VIF.unplug %s" (VIF_DB.string_of_id id);
    finally
      (fun () ->
         B.VIF.unplug t (VIF_DB.vm_of id) (VIF_DB.read_exn id) force;
      ) (fun () -> VIF_DB.signal id)
  | VIF_move (id, network) ->
    debug "VIF.move %s" (VIF_DB.string_of_id id);
    finally
      (fun () ->
         let vif = VIF_DB.read_exn id in
         (* Nb, this VIF_DB write needs to come before the call to move
            					   as the scripts will read from the disk! *)
         VIF_DB.write id {vif with Vif.backend = network};
         B.VIF.move t (VIF_DB.vm_of id) vif network
      ) (fun () -> VIF_DB.signal id)
  | VIF_set_carrier (id, carrier) ->
    debug "VIF.set_carrier %s %b" (VIF_DB.string_of_id id) carrier;
    finally
      (fun () ->
         let vif = VIF_DB.read_exn id in
         B.VIF.set_carrier t (VIF_DB.vm_of id) vif carrier;
         VIF_DB.write id {vif with Vif.carrier = carrier}
      ) (fun () -> VIF_DB.signal id)
  | VIF_set_locking_mode (id, mode) ->
    debug "VIF.set_locking_mode %s %s" (VIF_DB.string_of_id id) (mode |> Vif.rpc_of_locking_mode |> Jsonrpc.to_string);
    finally
      (fun () ->
         let vif = VIF_DB.read_exn id in
         (* Nb, this VIF_DB write needs to come before the call to set_locking_mode
            					   as the scripts will read from the disk! *)
         VIF_DB.write id {vif with Vif.locking_mode = mode};
         B.VIF.set_locking_mode t (VIF_DB.vm_of id) vif mode
      ) (fun () -> VIF_DB.signal id)
  | VIF_set_pvs_proxy (id, proxy) ->
    let s = match proxy with None -> "(none)" | Some p -> p |> Vif.PVS_proxy.rpc_of_t |> Jsonrpc.to_string in
    debug "VIF.set_pvs_proxy %s %s" (VIF_DB.string_of_id id) s;
    finally
      (fun () ->
         let vif = VIF_DB.read_exn id in
         VIF_DB.write id {vif with Vif.pvs_proxy = proxy};
         B.VIF.set_pvs_proxy t (VIF_DB.vm_of id) vif proxy
      ) (fun () -> VIF_DB.signal id)
  | VIF_set_ipv4_configuration (id, ipv4_configuration) ->
    let setting = match ipv4_configuration with
      | Vif.Unspecified4 -> ""
      | Vif.Static4 (address, gateway) ->
        match gateway with
        | None -> Printf.sprintf "address:%s" (String.concat "; " address)
        | Some value -> Printf.sprintf "address:%s gateway:%s" (String.concat "; " address) value
    in
    debug "VIF.set_ipv4_configuration %s %s" (VIF_DB.string_of_id id) setting;
    finally
      (fun () ->
         let vif = VIF_DB.read_exn id in
         VIF_DB.write id {vif with Vif.ipv4_configuration};
         B.VIF.set_ipv4_configuration t (VIF_DB.vm_of id) vif ipv4_configuration
      ) (fun () -> VIF_DB.signal id)
  | VIF_set_ipv6_configuration (id, ipv6_configuration) ->
    let setting = match ipv6_configuration with
      | Vif.Unspecified6 -> ""
      | Vif.Static6 (address6, gateway6) ->
        match gateway6 with
        | None -> Printf.sprintf "address6:%s" (String.concat "; " address6)
        | Some value -> Printf.sprintf "address6:%s gateway6:%s" (String.concat "; " address6) value
    in
    debug "VIF.set_ipv6_configuration %s %s" (VIF_DB.string_of_id id) setting;
    finally
      (fun () ->
         let vif = VIF_DB.read_exn id in
         VIF_DB.write id {vif with Vif.ipv6_configuration};
         B.VIF.set_ipv6_configuration t (VIF_DB.vm_of id) vif ipv6_configuration
      ) (fun () -> VIF_DB.signal id)
  | VIF_set_active (id, b) ->
    debug "VIF.set_active %s %b" (VIF_DB.string_of_id id) b;
    B.VIF.set_active t (VIF_DB.vm_of id) (VIF_DB.read_exn id) b;
    VIF_DB.signal id
  | VM_hook_script(id, script, reason) ->
    Xenops_hooks.vm ~script ~reason ~id
  | VBD_plug id ->
    debug "VBD.plug %s" (VBD_DB.string_of_id id);
    B.VBD.plug t (VBD_DB.vm_of id) (VBD_DB.read_exn id);
    VBD_DB.signal id
  | VBD_set_active (id, b) ->
    debug "VBD.set_active %s %b" (VBD_DB.string_of_id id) b;
    B.VBD.set_active t (VBD_DB.vm_of id) (VBD_DB.read_exn id) b;
    VBD_DB.signal id
  | VBD_epoch_begin (id, disk, persistent) ->
    debug "VBD.epoch_begin %s" (disk |> rpc_of_disk |> Jsonrpc.to_string);
    B.VBD.epoch_begin t (VBD_DB.vm_of id) disk persistent
  | VBD_epoch_end (id, disk) ->
    debug "VBD.epoch_end %s" (disk |> rpc_of_disk |> Jsonrpc.to_string);
    B.VBD.epoch_end t (VBD_DB.vm_of id) disk
  | VBD_set_qos id ->
    debug "VBD.set_qos %s" (VBD_DB.string_of_id id);
    B.VBD.set_qos t (VBD_DB.vm_of id) (VBD_DB.read_exn id);
    VBD_DB.signal id
  | VBD_unplug (id, force) ->
    debug "VBD.unplug %s" (VBD_DB.string_of_id id);
    finally
      (fun () ->
         B.VBD.unplug t (VBD_DB.vm_of id) (VBD_DB.read_exn id) force
      ) (fun () -> VBD_DB.signal id)
  | VBD_insert (id, disk) ->
    (* NB this is also used to "refresh" ie signal a qemu that it should
       			   re-open a device, useful for when a physical CDROM is inserted into
       			   the host. *)
    debug "VBD.insert %s" (VBD_DB.string_of_id id);
    let vbd_t = VBD_DB.read_exn id in
    let power = (B.VM.get_state (VM_DB.read_exn (fst id))).Vm.power_state in
    begin match power with
      | Running | Paused ->
        B.VBD.insert t (VBD_DB.vm_of id) vbd_t disk;
        VBD_DB.signal id
      | _ -> raise (Bad_power_state(power, Running))
    end
  | VBD_eject id ->
    debug "VBD.eject %s" (VBD_DB.string_of_id id);
    let vbd_t = VBD_DB.read_exn id in
    if vbd_t.Vbd.ty = Vbd.Disk then raise (Media_not_ejectable);
    let power = (B.VM.get_state (VM_DB.read_exn (fst id))).Vm.power_state in
    begin match power with
      | Running | Paused ->
        B.VBD.eject t (VBD_DB.vm_of id) vbd_t;
        VBD_DB.signal id
      | _ -> raise (Bad_power_state(power, Running))
    end
  | VM_remove id ->
    debug "VM.remove %s" id;
    let vm_t = VM_DB.read_exn id in
    let power = (B.VM.get_state vm_t).Vm.power_state in
    begin match power with
      | Running | Paused -> raise (Bad_power_state(power, Halted))
      | Halted | Suspended ->
        B.VM.remove vm_t;
        List.iter (fun vbd -> VBD_DB.remove vbd.Vbd.id) (VBD_DB.vbds id);
        List.iter (fun vif -> VIF_DB.remove vif.Vif.id) (VIF_DB.vifs id);
        List.iter (fun pci -> PCI_DB.remove pci.Pci.id) (PCI_DB.pcis id);
        List.iter (fun vgpu -> VGPU_DB.remove vgpu.Vgpu.id) (VGPU_DB.vgpus id);
        VM_DB.remove id
    end
  | PCI_plug id ->
    debug "PCI.plug %s" (PCI_DB.string_of_id id);
    B.PCI.plug t (PCI_DB.vm_of id) (PCI_DB.read_exn id);
    PCI_DB.signal id
  | PCI_unplug id ->
    debug "PCI.unplug %s" (PCI_DB.string_of_id id);
    finally
      (fun () ->
         B.PCI.unplug t (PCI_DB.vm_of id) (PCI_DB.read_exn id);
      ) (fun () -> PCI_DB.signal id)
<<<<<<< HEAD
  | VM_save_vgpu (vm_id, vgpu_id, data) ->
    debug "VM.save_vgpu %s" (VGPU_DB.string_of_id vgpu_id);
    B.VM.save_vgpu t (VM_DB.read_exn vm_id) (VGPU_DB.read_exn vgpu_id) data
  | VM_restore_vgpu (vm_id, vgpu_id, data) ->
    debug "VM.restore_vgpu %s" (VGPU_DB.string_of_id vgpu_id);
    B.VM.restore_vgpu t (VM_DB.read_exn vm_id) (VGPU_DB.read_exn vgpu_id) data
=======
>>>>>>> d1b330c5
  | VM_set_xsdata (id, xsdata) ->
    debug "VM.set_xsdata (%s, [ %s ])" id (String.concat "; " (List.map (fun (k, v) -> k ^ ": " ^ v) xsdata));
    B.VM.set_xsdata t (VM_DB.read_exn id) xsdata
  | VM_set_vcpus (id, n) ->
    debug "VM.set_vcpus (%s, %d)" id n;
    let vm_t = VM_DB.read_exn id in
    if n <= 0 || n > vm_t.Vm.vcpu_max
    then raise (Invalid_vcpus vm_t.Vm.vcpu_max);
    B.VM.set_vcpus t vm_t n
  | VM_set_shadow_multiplier (id, m) ->
    debug "VM.set_shadow_multiplier (%s, %.2f)" id m;
    B.VM.set_shadow_multiplier t (VM_DB.read_exn id) m;
    VM_DB.signal id
  | VM_set_memory_dynamic_range (id, min, max) ->
    debug "VM.set_memory_dynamic_range (%s, %Ld, %Ld)" id min max;
    B.VM.set_memory_dynamic_range t (VM_DB.read_exn id) min max;
    VM_DB.signal id
  | VM_pause id ->
    debug "VM.pause %s" id;
    B.VM.pause t (VM_DB.read_exn id);
    VM_DB.signal id
  | VM_unpause id ->
    debug "VM.unpause %s" id;
    let vm_t = VM_DB.read_exn id in
    let power = (B.VM.get_state vm_t).Vm.power_state in
    begin match power with
      | Paused -> B.VM.unpause t vm_t; VM_DB.signal id
      | _ -> info "VM %s is not paused" id
    end
  | VM_request_rdp (id, enabled) ->
    debug "VM.request_rdp %s %b" id enabled;
    B.VM.request_rdp (VM_DB.read_exn id) enabled
  | VM_run_script (id, script) ->
    debug "VM.run_script %s %s" id script;
    let res = B.VM.run_script t (VM_DB.read_exn id) script in
    VM_DB.signal id;
    (match result with None -> () | Some r -> r := Some res)
  | VM_set_domain_action_request (id, dar) ->
    debug "VM.set_domain_action_request %s %s" id (Opt.default "None" (Opt.map (fun x -> x |> rpc_of_domain_action_request |> Jsonrpc.to_string) dar));
    B.VM.set_domain_action_request (VM_DB.read_exn id) dar
  | VM_create_device_model (id, save_state) -> begin
      debug "VM.create_device_model %s" id;
      let vbds : Vbd.t list = VBD_DB.vbds id in
      let vifs : Vif.t list = VIF_DB.vifs id in
      let vgpus : Vgpu.t list = VGPU_DB.vgpus id in
      B.VM.create_device_model t (VM_DB.read_exn id) vbds vifs vgpus save_state;
      List.iter VGPU_DB.signal  (VGPU_DB.ids id)
    end
  | VM_destroy_device_model id ->
    debug "VM.destroy_device_model %s" id;
    B.VM.destroy_device_model t (VM_DB.read_exn id)
  | VM_destroy id ->
    debug "VM.destroy %s" id;
    B.VM.destroy t (VM_DB.read_exn id)
  | VM_create (id, memory_upper_bound) ->
    debug "VM.create %s memory_upper_bound = %s" id (Opt.default "None" (Opt.map Int64.to_string memory_upper_bound));
    B.VM.create t memory_upper_bound (VM_DB.read_exn id)
  | VM_build (id,force) ->
    debug "VM.build %s" id;
    let vbds : Vbd.t list = VBD_DB.vbds id |> vbd_plug_order in
    let vifs : Vif.t list = VIF_DB.vifs id |> vif_plug_order in
    let vgpus : Vgpu.t list = VGPU_DB.vgpus id |> vgpu_plug_order in
    let extras : string list = match PCI_DB.pcis id |> pci_plug_order with
      | [] -> []
      | pcis  ->
        let sbdfs = List.map (fun p -> Pci.string_of_address p.Pci.address) pcis in
        [ "-pci_passthrough"; String.concat "," sbdfs] in
    B.VM.build t (VM_DB.read_exn id) vbds vifs vgpus extras force
  | VM_shutdown_domain (id, reason, timeout) ->
    debug "VM.shutdown_domain %s, reason = %s, timeout = %f, ack timeout = %f"
      id (string_of_shutdown_request reason) timeout !domain_shutdown_ack_timeout;
    let start = Unix.gettimeofday () in
    let vm = VM_DB.read_exn id in
    (* wait for a clean shutdown ack; this allows us to abort early. *)
    if not (B.VM.request_shutdown t vm reason (min !domain_shutdown_ack_timeout timeout))
    then raise (Failed_to_acknowledge_shutdown_request);
    let remaining_timeout = max 0. (timeout -. (Unix.gettimeofday () -. start)) in
    if not (B.VM.wait_shutdown t vm reason remaining_timeout)
    then raise (Failed_to_shutdown(id, timeout))
  | VM_s3suspend id ->
    debug "VM.s3suspend %s" id;
    B.VM.s3suspend t (VM_DB.read_exn id);
    VM_DB.signal id
  | VM_s3resume id ->
    debug "VM.s3resume %s" id;
    B.VM.s3resume t (VM_DB.read_exn id);
    VM_DB.signal id
<<<<<<< HEAD
  | VM_save (id, flags, data, vgpu_data) ->
    debug "VM.save %s" id;
    B.VM.save t progress_callback (VM_DB.read_exn id) flags data vgpu_data
=======
  | VM_save (id, flags, data) ->
    debug "VM.save %s" id;
    B.VM.save t progress_callback (VM_DB.read_exn id) flags data
>>>>>>> d1b330c5
  | VM_restore (id, data) ->
    debug "VM.restore %s" id;
    if id |> VM_DB.exists |> not
    then failwith (Printf.sprintf "%s doesn't exist" id);
    let vbds : Vbd.t list = VBD_DB.vbds id in
    let vifs : Vif.t list = VIF_DB.vifs id in
    let extras : string list = match PCI_DB.pcis id with
      | [] -> []
      | pcis  ->
        let sbdfs = List.map (fun p -> Pci.string_of_address p.Pci.address) pcis in
        [ "-pci_passthrough"; String.concat "," sbdfs] in
    B.VM.restore t progress_callback (VM_DB.read_exn id) vbds vifs data extras
  | VM_delay (id, t) ->
    debug "VM %s: waiting for %.2f before next VM action" id t;
    Thread.delay t

and queue_atomic_int ~progress_callback dbg id op =
  let task = Xenops_task.add tasks dbg (let r = ref None in fun t -> perform_atomic ~progress_callback ~result:r op t; !r) in
  Redirector.push Redirector.parallel_queues id ((Atomic op), task);
  task

and queue_atomics_and_wait ~progress_callback ~max_parallel_atoms dbg id ops =
  let from = Updates.last_id dbg updates in
  Xenops_utils.chunks max_parallel_atoms ops
  |> List.mapi (fun chunk_idx ops ->
      debug "queue_atomics_and_wait: %s: chunk of %d atoms" dbg (List.length ops);
      let task_list = List.mapi (fun atom_idx op->
          (* atom_id is a unique name for a parallel atom worker queue *)
          let atom_id = Printf.sprintf "%s.chunk=%d.atom=%d" id chunk_idx atom_idx in
          queue_atomic_int ~progress_callback dbg atom_id op
        ) ops
      in
      let timeout_start = Unix.gettimeofday () in
      List.iter (fun task-> event_wait updates task ~from ~timeout_start 1200.0 (task_finished_p (Xenops_task.id_of_handle task)) |> ignore) task_list;
      task_list
    ) |> List.concat

(* Used to divide up the progress (bar) amongst atomic operations *)
let weight_of_atomic = function
<<<<<<< HEAD
  | VM_save (_, _, _, _) -> 10.
=======
  | VM_save (_, _, _) -> 10.
>>>>>>> d1b330c5
  | VM_restore (_, _) -> 10.
  | _ -> 1.

let progress_callback start len t y =
  let new_progress = start +. (y *. len) in
  let id = Xenops_task.id_of_handle t in
  Xenops_task.set_state t (Task.Pending new_progress);
  TASK.signal id

let perform_atomics atomics t =
  let total_weight = List.fold_left ( +. ) 0. (List.map weight_of_atomic atomics) in
  let (_: float) =
    List.fold_left
      (fun progress x ->
         let weight = weight_of_atomic x in
         let progress_callback = progress_callback progress (weight /. total_weight) t in
         debug "Performing: %s" (string_of_atomic x);
         perform_atomic ~subtask:(string_of_atomic x) ~progress_callback x t;
         progress_callback 1.;
         progress +. (weight /. total_weight)
      ) 0. atomics in
  ()

let rec immediate_operation dbg id op =
  let task = Xenops_task.add tasks dbg (fun t -> perform op t; None) in
  let task_id = Xenops_task.id_of_handle task in
  TASK.destroy' task_id;
  Debug.with_thread_associated dbg
    (fun () ->
       debug "Task %s reference %s: %s" task_id (Xenops_task.to_interface_task task).Task.dbg (string_of_operation op);
       Xenops_task.run task
    ) ();
  match Xenops_task.get_state task with
  | Task.Pending _ -> assert false
  | Task.Completed _ -> ()
  | Task.Failed e ->
    let e = e |> Exception.exnty_of_rpc |> exn_of_exnty in
    raise e

(* At all times we ensure that an operation which partially fails
   leaves the system in a recoverable state. All that should be
   necessary is to call the {VM,VBD,VIF,PCI}_check_state function. *)
and trigger_cleanup_after_failure op t =
  let dbg = (Xenops_task.to_interface_task t).Task.dbg in
  match op with
  | VM_check_state _
  | PCI_check_state _
  | VBD_check_state _
  | VIF_check_state _ -> () (* not state changing operations *)

  | VM_start (id, _)
  | VM_poweroff (id, _)
  | VM_reboot (id, _)
  | VM_shutdown (id, _)
  | VM_suspend (id, _)
  | VM_restore_vifs id
  | VM_restore_devices (id, _)
  | VM_resume (id, _)
  | VM_receive_memory (id, _, _) ->
    immediate_operation dbg id (VM_check_state id);
<<<<<<< HEAD
  | VM_migrate (id, _, _, _, _) ->
=======
  | VM_migrate (id, _, _, _) ->
>>>>>>> d1b330c5
    immediate_operation dbg id (VM_check_state id);
    immediate_operation dbg id (VM_check_state id);

  | VBD_hotplug id
  | VBD_hotunplug (id, _) ->
    immediate_operation dbg (fst id) (VBD_check_state id)

  | VIF_hotplug id
  | VIF_hotunplug (id, _) ->
    immediate_operation dbg (fst id) (VIF_check_state id)

  | Atomic op -> trigger_cleanup_after_failure_atom op t

and trigger_cleanup_after_failure_atom op t =
  let dbg = (Xenops_task.to_interface_task t).Task.dbg in
  match op with
  | VBD_eject id
  | VBD_plug id
  | VBD_set_active (id, _)
  | VBD_epoch_begin (id, _, _)
  | VBD_epoch_end  (id, _)
  | VBD_set_qos id
  | VBD_unplug (id, _)
  | VBD_insert (id, _) ->
    immediate_operation dbg (fst id) (VBD_check_state id)

  | VIF_plug id
  | VIF_set_active (id, _)
  | VIF_unplug (id, _)
  | VIF_move (id, _)
  | VIF_set_carrier (id, _)
  | VIF_set_locking_mode (id, _)
  | VIF_set_pvs_proxy (id, _)
  | VIF_set_ipv4_configuration (id, _)
  | VIF_set_ipv6_configuration (id, _) ->
    immediate_operation dbg (fst id) (VIF_check_state id)

  | PCI_plug id
  | PCI_unplug id ->
    immediate_operation dbg (fst id) (PCI_check_state id)

  | VM_hook_script (id, _, _)
  | VM_remove id
  | VM_set_xsdata (id, _)
  | VM_set_vcpus (id, _)
  | VM_set_shadow_multiplier (id, _)
  | VM_set_memory_dynamic_range (id, _, _)
  | VM_pause id
  | VM_unpause id
  | VM_request_rdp (id, _)
  | VM_run_script (id, _)
  | VM_set_domain_action_request (id, _)
  | VM_create_device_model (id, _)
  | VM_destroy_device_model id
  | VM_destroy id
  | VM_create (id, _)
  | VM_build (id, _)
  | VM_shutdown_domain (id, _, _)
  | VM_s3suspend id
  | VM_s3resume id
<<<<<<< HEAD
  | VM_save (id, _, _, _)
  | VM_restore (id, _)
  | VM_save_vgpu (id, _, _)
  | VM_restore_vgpu (id, _, _)
=======
  | VM_save (id, _, _)
  | VM_restore (id, _)
>>>>>>> d1b330c5
  | VM_delay (id, _) ->
    immediate_operation dbg id (VM_check_state id)
  | Parallel (id, description, ops) ->
    List.iter (fun op->trigger_cleanup_after_failure_atom op t) ops

and perform ?subtask ?result (op: operation) (t: Xenops_task.task_handle) : unit =
  let module B = (val get_backend () : S) in
  let one = function
    | VM_start (id, force) ->
      debug "VM.start %s (force=%b)" id force;
      let power = (B.VM.get_state (VM_DB.read_exn id)).Vm.power_state in
      begin match power with
        | Running -> info "VM %s is already running" id
        | _ -> perform_atomics (atomics_of_operation op) t; VM_DB.signal id
      end
    | VM_poweroff (id, timeout) ->
      debug "VM.poweroff %s" id;
      perform_atomics (atomics_of_operation op) t;
      VM_DB.signal id
    | VM_reboot (id, timeout) ->
      debug "VM.reboot %s" id;
      rebooting id (fun () -> perform_atomics (atomics_of_operation op) t);
      VM_DB.signal id
    | VM_shutdown (id, timeout) ->
      debug "VM.shutdown %s" id;
      perform_atomics (atomics_of_operation op) t;
      VM_DB.signal id
    | VM_suspend (id, data) ->
      debug "VM.suspend %s" id;
      perform_atomics (atomics_of_operation op) t;
      VM_DB.signal id
    | VM_restore_vifs id ->
      debug "VM_restore_vifs %s" id;
      perform_atomics (atomics_of_operation op) t;
    | VM_restore_devices (id, restore_vifs) -> (* XXX: this is delayed due to the 'attach'/'activate' behaviour *)
      debug "VM_restore_devices %s %b" id restore_vifs;
      perform_atomics (atomics_of_operation op) t;
    | VM_resume (id, data) ->
      debug "VM.resume %s" id;
      perform_atomics (atomics_of_operation op) t;
      VM_DB.signal id
    | VBD_hotplug id ->
      debug "VBD_hotplug %s.%s" (fst id) (snd id);
      perform_atomics (atomics_of_operation op) t
    | VBD_hotunplug (id, force) ->
      debug "VBD_hotplug %s.%s %b" (fst id) (snd id) force;
      perform_atomics (atomics_of_operation op) t
    | VIF_hotplug id ->
      debug "VIF_hotplug %s.%s" (fst id) (snd id);
      perform_atomics (atomics_of_operation op) t
    | VIF_hotunplug (id, force) ->
      debug "VIF_hotplug %s.%s %b" (fst id) (snd id) force;
      perform_atomics (atomics_of_operation op) t
<<<<<<< HEAD
    | VM_migrate (id, vdi_map, vif_map, vgpu_pci_map, url') ->
=======
    | VM_migrate (id, vdi_map, vif_map, url') ->
>>>>>>> d1b330c5
      debug "VM.migrate %s -> %s" id url';
      let vm = VM_DB.read_exn id in
      let open Xenops_client in
      let dbg = (Xenops_task.to_interface_task t).Task.dbg in
      let url = Uri.of_string url' in
      (* We need to perform version exchange here *)
      let is_localhost =
        try
          let q = query dbg url' in
          debug "Remote system is: %s" (q |> Query.rpc_of_t |> Jsonrpc.to_string);
          q.Query.instance_id = instance_id
        with e ->
          debug "Failed to contact remote system on %s: is it running? (%s)" url' (Printexc.to_string e);
          raise (Failed_to_contact_remote_service url') in
      if is_localhost
      then debug "This is a localhost migration.";
      Xenops_hooks.vm_pre_migrate ~reason:Xenops_hooks.reason__migrate_source ~id;

      let module Remote = Xenops_interface.Client(struct let rpc = Xcp_client.xml_http_rpc ~srcstr:"xenops" ~dststr:"dst_xenops" (fun () -> url') end) in
<<<<<<< HEAD
      let id = Remote.VM.import_metadata dbg (export_metadata vdi_map vif_map vgpu_pci_map id) in
      debug "Received vm-id = %s" id;
      let make_url snippet id_str = Uri.make ?scheme:(Uri.scheme url) ?host:(Uri.host url) ?port:(Uri.port url)
          ~path:(Uri.path url ^ snippet ^ id_str) ~query:(Uri.query url) () in
      let memory_url = make_url "/memory/" id in
=======
      let id = Remote.VM.import_metadata dbg (export_metadata vdi_map vif_map id) in
      debug "Received id = %s" id;
      let memory_url = Uri.make ?scheme:(Uri.scheme url) ?host:(Uri.host url) ?port:(Uri.port url)
          ~path:(Uri.path url ^ "/memory/" ^ id) ~query:(Uri.query url) () in
>>>>>>> d1b330c5

      (* CA-78365: set the memory dynamic range to a single value to stop ballooning. *)
      let atomic = VM_set_memory_dynamic_range(id, vm.Vm.memory_dynamic_min, vm.Vm.memory_dynamic_min) in
      let (_: unit) = perform_atomic ~subtask:(string_of_atomic atomic) ~progress_callback:(fun _ -> ()) atomic t in

      (* Waiting here is not essential but adds a degree of safety
         			 * and reducess unnecessary memory copying. *)
      (try B.VM.wait_ballooning t vm with Ballooning_timeout_before_migration -> ());

      (* Find out the VM's current memory_limit: this will be used to allocate memory on the receiver *)
      let state = B.VM.get_state vm in
      info "VM %s has memory_limit = %Ld" id state.Vm.memory_limit;

      Open_uri.with_open_uri memory_url
<<<<<<< HEAD
        (fun mem_fd ->
           let module Handshake = Xenops_migrate.Handshake in
           let do_request fd extra_cookies url = (
             Sockopt.set_sock_keepalives fd;
             let module Request = Cohttp.Request.Make(Cohttp_posix_io.Unbuffered_IO) in
             let cookies = [
               "instance_id", instance_id;
               "dbg", dbg;
             ] @ extra_cookies in
             let headers = Cohttp.Header.of_list (
                 Cohttp.Cookie.Cookie_hdr.serialize cookies :: [
                   "Connection", "keep-alive";
                   "User-agent", "xenopsd";
                 ]) in
             let request = Cohttp.Request.make ~meth:`PUT ~version:`HTTP_1_1 ~headers url in
             Request.write (fun _ -> ()) request fd
           ) in

           do_request mem_fd ["memory_limit", Int64.to_string state.Vm.memory_limit] memory_url;

           begin match Handshake.recv mem_fd with
=======
        (fun mfd ->
           Sockopt.set_sock_keepalives mfd;
           let open Xenops_migrate in
           let module Request = Cohttp.Request.Make(Cohttp_posix_io.Unbuffered_IO) in
           let cookies = [
             "instance_id", instance_id;
             "dbg", dbg;
             "memory_limit", Int64.to_string state.Vm.memory_limit;
           ] in
           let headers = Cohttp.Header.of_list (
               Cohttp.Cookie.Cookie_hdr.serialize cookies :: [
                 "Connection", "keep-alive";
                 "User-agent", "xenopsd";
               ]) in
           let request = Cohttp.Request.make ~meth:`PUT ~version:`HTTP_1_1 ~headers memory_url in

           Request.write (fun _ -> ()) request mfd;

           begin match Handshake.recv mfd with
>>>>>>> d1b330c5
             | Handshake.Success -> ()
             | Handshake.Error msg ->
               error "cannot transmit vm to host: %s" msg;
               raise (Internal_error msg)
           end;
<<<<<<< HEAD

           debug "VM.migrate: Synchronisation point 1";

           let save ?vgpu () =
             let atom = match vgpu with
               | Some (vgpu_id, vgpu_fd) ->
                 let save = VM_save (id, [ Live ], FD mem_fd, Some (FD vgpu_fd)) in
                 let save_vgpu = VM_save_vgpu (id, vgpu_id, FD vgpu_fd) in
                 Parallel (id, Printf.sprintf "VM.save+save_vgpu vm=%s" id, [save; save_vgpu])
               | None ->
                 VM_save (id, [ Live ], FD mem_fd, None)
             in
             perform_atomics [atom] t;
             debug "VM.migrate: Synchronisation point 2"
           in
           let final_handshake () =
             Handshake.send ~verbose:true mem_fd Handshake.Success;
             debug "VM.migrate: Synchronisation point 3";

             Handshake.recv_success mem_fd;
             debug "VM.migrate: Synchronisation point 4";
           in

           (* If we have a vGPU, kick off its migration process before
              					 * starting the main VM migration sequence. *)
           match VGPU_DB.ids id with
           | [] ->
             save ();
             final_handshake ()
           | [vgpu_id] ->
             let vgpu_url = make_url "/migrate-vgpu/" (VGPU_DB.string_of_id vgpu_id) in
             Open_uri.with_open_uri vgpu_url (fun vgpu_fd ->
                 do_request vgpu_fd [] vgpu_url;
                 save ~vgpu:(vgpu_id, vgpu_fd) ();
                 Handshake.recv_success vgpu_fd;
                 debug "VM.migrate: Synchronisation point 2-vgpu";
               );
             final_handshake ()
           | _ -> raise (Internal_error "Migration of a VM with more than one VGPU is not supported.")
=======
           debug "Synchronisation point 1";

           perform_atomics [
             VM_save(id, [ Live ], FD mfd)
           ] t;
           debug "Synchronisation point 2";

           Handshake.send ~verbose:true mfd Handshake.Success;
           debug "Synchronisation point 3";

           Handshake.recv_success mfd;
           debug "Synchronisation point 4";
>>>>>>> d1b330c5
        );
      let atomics = [
        VM_hook_script(id, Xenops_hooks.VM_pre_destroy, Xenops_hooks.reason__suspend);
      ] @ (atomics_of_operation (VM_shutdown (id, None))) @ [
          VM_hook_script(id, Xenops_hooks.VM_post_destroy, Xenops_hooks.reason__suspend);
        ] in
      perform_atomics atomics t;
      VM_DB.signal id
    | VM_receive_memory (id, memory_limit, s) ->
      debug "VM.receive_memory %s" id;
      Sockopt.set_sock_keepalives s;
      let open Xenops_migrate in
      (*			let state = B.VM.get_state (VM_DB.read_exn id) in
        			debug "VM.receive_memory %s power_state = %s" id (state.Vm.power_state |> rpc_of_power_state |> Jsonrpc.to_string);*)

      (* set up the destination domain *)
<<<<<<< HEAD
      debug "VM.receive_memory creating domain and restoring VIFs";
=======
>>>>>>> d1b330c5
      (try
         perform_atomics (
           simplify [VM_create (id, Some memory_limit);] @
           (* Perform as many operations as possible on the destination domain before pausing the original domain *)
           (atomics_of_operation (VM_restore_vifs id))
         ) t;
         Handshake.send s Handshake.Success
       with e ->
         Handshake.send s (Handshake.Error (Printexc.to_string e));
         raise e
      );
<<<<<<< HEAD
      debug "VM.receive_memory: Synchronisation point 1";

      debug "VM.receive_memory restoring VM";
=======
      debug "Synchronisation point 1";

      debug "VM.receive_memory calling create";
>>>>>>> d1b330c5
      perform_atomics (
        [
          VM_restore (id, FD s);
        ]) t;
      debug "VM.receive_memory restore complete";
<<<<<<< HEAD
      debug "VM.receive_memory: Synchronisation point 2";
=======
      debug "Synchronisation point 2";
>>>>>>> d1b330c5

      begin try
          (* Receive the all-clear to unpause *)
          Handshake.recv_success ~verbose:true s;
<<<<<<< HEAD
          debug "VM.receive_memory: Synchronisation point 3";

          debug "VM.receive_memory restoring remaining devices and unpausing";
=======
          debug "Synchronisation point 3";

>>>>>>> d1b330c5
          perform_atomics ([
            ] @ (atomics_of_operation (VM_restore_devices (id, false))) @ [
                VM_unpause id;
                VM_set_domain_action_request(id, None);
                VM_hook_script(id, Xenops_hooks.VM_post_migrate, Xenops_hooks.reason__migrate_dest);
              ]) t;

          Handshake.send s Handshake.Success;
<<<<<<< HEAD
          debug "VM.receive_memory: Synchronisation point 4";
=======
          debug "Synchronisation point 4";
>>>>>>> d1b330c5
        with e ->
          debug "Caught %s: cleaning up VM state" (Printexc.to_string e);
          perform_atomics (atomics_of_operation (VM_shutdown (id, None)) @ [
              VM_remove id
            ]) t;
          Handshake.send s (Handshake.Error (Printexc.to_string e))
      end
    | VM_check_state id ->
      let vm = VM_DB.read_exn id in
      let state = B.VM.get_state vm in
      let run_time = Unix.gettimeofday () -. state.Vm.last_start_time in
      let actions = match B.VM.get_domain_action_request vm with
        | Some Needs_reboot -> vm.Vm.on_reboot
        | Some Needs_poweroff -> vm.Vm.on_shutdown
        | Some Needs_crashdump ->
          (* A VM which crashes too quickly should be shutdown *)
          if run_time < 120. then begin
            warn "VM %s crashed too quickly after start (%.2f seconds); shutting down" id run_time;
            [ Vm.Shutdown ]
          end else vm.Vm.on_crash
        | Some Needs_suspend ->
          warn "VM %s has unexpectedly suspended" id;
          [ Vm.Shutdown ]
        | None ->
          debug "VM %s is not requesting any attention" id;
          [] in
      let operations_of_action = function
        | Vm.Coredump -> []
        | Vm.Shutdown -> [ VM_shutdown (id, None) ]
        | Vm.Start    ->
          let delay = if run_time < B.VM.minimum_reboot_delay then begin
              debug "VM %s rebooted too quickly; inserting delay" id;
              [ Atomic (VM_delay (id, 15.)) ]
            end else [] in
          delay @ [ VM_reboot (id, None) ]
        | Vm.Pause    -> [ Atomic (VM_pause id) ]
      in
      let operations = List.concat (List.map operations_of_action actions) in
      List.iter (fun x -> perform x t) operations;
      VM_DB.signal id
    | PCI_check_state id ->
      debug "PCI.check_state %s" (PCI_DB.string_of_id id);
      let vif_t = PCI_DB.read_exn id in
      let vm_state = B.VM.get_state (VM_DB.read_exn (PCI_DB.vm_of id)) in
      let request =
        if vm_state.Vm.power_state = Running || vm_state.Vm.power_state = Paused
        then B.PCI.get_device_action_request (VIF_DB.vm_of id) vif_t
        else Some Needs_unplug in
      let operations_of_request = function
        | Needs_unplug -> Some (Atomic(PCI_unplug id))
        | Needs_set_qos -> None in
      let operations = List.filter_map operations_of_request (Opt.to_list request) in
      List.iter (fun x -> perform x t) operations
    | VBD_check_state id ->
      debug "VBD.check_state %s" (VBD_DB.string_of_id id);
      let vbd_t = VBD_DB.read_exn id in
      let vm_state = B.VM.get_state (VM_DB.read_exn (VBD_DB.vm_of id)) in
      let request =
        if vm_state.Vm.power_state = Running || vm_state.Vm.power_state = Paused
        then B.VBD.get_device_action_request (VBD_DB.vm_of id) vbd_t
        else begin
          debug "VM %s is not running: VBD_unplug needed" (VBD_DB.vm_of id);
          Some Needs_unplug
        end in
      let operations_of_request = function
        | Needs_unplug -> Some (Atomic(VBD_unplug (id, true)))
        | Needs_set_qos -> Some (Atomic(VBD_set_qos id)) in
      let operations = List.filter_map operations_of_request (Opt.to_list request) in
      List.iter (fun x -> perform x t) operations;
      (* Needed (eg) to reflect a spontaneously-ejected CD *)
      VBD_DB.signal id
    | VIF_check_state id ->
      debug "VIF.check_state %s" (VIF_DB.string_of_id id);
      let vif_t = VIF_DB.read_exn id in
      let vm_state = B.VM.get_state (VM_DB.read_exn (VIF_DB.vm_of id)) in
      let request =
        if vm_state.Vm.power_state = Running || vm_state.Vm.power_state = Paused
        then B.VIF.get_device_action_request (VIF_DB.vm_of id) vif_t
        else Some Needs_unplug in
      let operations_of_request = function
        | Needs_unplug -> Some (Atomic(VIF_unplug (id, true)))
        | Needs_set_qos -> None in
      let operations = List.filter_map operations_of_request (Opt.to_list request) in
      List.iter (fun x -> perform x t) operations
    | Atomic op ->
      let progress_callback = progress_callback 0. 1. t in
      perform_atomic ~progress_callback ?subtask ?result op t
  in
  let one op =
    try
      one op
    with e ->
      Backtrace.is_important e;
      info "Caught %s executing %s: triggering cleanup actions" (Printexc.to_string e) (string_of_operation op);
      begin
        try
          trigger_cleanup_after_failure op t
        with e ->
          Backtrace.is_important e;
          error "Triggering cleanup actions failed: %s" (Printexc.to_string e)
      end;
      raise e in
  match subtask with
  | None -> one op
  | Some name -> Xenops_task.with_subtask t name (fun () -> one op)

let uses_mxgpu id =
  List.exists (fun vgpu_id ->
      let vgpu = VGPU_DB.read_exn vgpu_id in
      match vgpu.Vgpu.implementation with
      | Vgpu.MxGPU _ -> true
      | _ -> false
    ) (VGPU_DB.ids id)

let queue_operation_int dbg id op =
  let task = Xenops_task.add tasks dbg (let r = ref None in fun t -> perform ~result:r op t; !r) in
  let tag = if uses_mxgpu id then "mxgpu" else id in
  Redirector.push Redirector.default tag (op, task);
  task

let queue_operation dbg id op =
  let task = queue_operation_int dbg id op in
  Xenops_task.id_of_handle task

let queue_operation_and_wait dbg id op =
  let from = Updates.last_id dbg updates in
  let task = queue_operation_int dbg id op in
  let task_id = Xenops_task.id_of_handle task in
  event_wait updates task ~from 1200.0 (task_finished_p task_id) |> ignore;
  task

module PCI = struct
  open Pci
  module DB = PCI_DB

  let string_of_id (a, b) = a ^ "." ^ b
  let add' x =
    debug "PCI.add %s %s" (string_of_id x.id) (Jsonrpc.to_string (rpc_of_t x));
    (* Only if the corresponding VM actually exists *)
    let vm = DB.vm_of x.id in
    if not (VM_DB.exists vm) then begin
      debug "VM %s not managed by me" vm;
      raise (Does_not_exist ("VM", vm));
    end;
    DB.write x.id x;
    x.id
  let add _ dbg x =
    Debug.with_thread_associated dbg (fun () -> add' x) ()

  let remove' id =
    debug "PCI.remove %s" (string_of_id id);
    let module B = (val get_backend () : S) in
    if (B.PCI.get_state (DB.vm_of id) (PCI_DB.read_exn id)).Pci.plugged
    then raise (Device_is_connected)
    else (DB.remove id)
  let remove _ dbg id =
    Debug.with_thread_associated dbg
      (fun () -> remove' id ) ()

  let stat' id =
    debug "PCI.stat %s" (string_of_id id);
    let module B = (val get_backend () : S) in
    let pci_t = PCI_DB.read_exn id in
    let state = B.PCI.get_state (DB.vm_of id) pci_t in
    pci_t, state
  let stat _ dbg id =
    Debug.with_thread_associated dbg
      (fun () ->
         (stat' id)) ()

  let list _ dbg vm =
    Debug.with_thread_associated dbg
      (fun () ->
         debug "PCI.list %s" vm;
         DB.list vm) ()
end

module VGPU = struct
  open Vgpu
  module DB = VGPU_DB

  let string_of_id (a, b) = a ^ "." ^ b
  let add' x =
    debug "VGPU.add %s %s" (string_of_id x.id) (Jsonrpc.to_string (rpc_of_t x));
    (* Only if the corresponding VM actually exists *)
    let vm = DB.vm_of x.id in
    if not (VM_DB.exists vm) then begin
      debug "VM %s not managed by me" vm;
      raise (Does_not_exist ("VM", vm));
    end;
    DB.write x.id x;
    x.id
  let add _ dbg x =
    Debug.with_thread_associated dbg (fun () -> add' x) ()

  let remove' id =
    debug "VGPU.remove %s" (string_of_id id);
    let module B = (val get_backend () : S) in
    if (B.VGPU.get_state (DB.vm_of id) (VGPU_DB.read_exn id)).Vgpu.plugged
    then raise (Device_is_connected)
    else (DB.remove id)
  let remove _ dbg x =
    Debug.with_thread_associated dbg (fun () -> remove' x) ()

  let stat' id =
    debug "VGPU.stat %s" (string_of_id id);
    let module B = (val get_backend () : S) in
    let vgpu_t = VGPU_DB.read_exn id in
    let state = B.VGPU.get_state (DB.vm_of id) vgpu_t in
    vgpu_t, state
  let stat _ dbg id =
    Debug.with_thread_associated dbg
      (fun () ->
         (stat' id)) ()

  let list _ dbg vm =
    Debug.with_thread_associated dbg
      (fun () ->
         debug "VGPU.list %s" vm;
         DB.list vm) ()
<<<<<<< HEAD

=======
>>>>>>> d1b330c5
end

module VBD = struct
  open Vbd
  module DB = VBD_DB

  let string_of_id (a, b) = a ^ "." ^ b
  let add' x =
    debug "VBD.add %s %s" (string_of_id x.id) (Jsonrpc.to_string (rpc_of_t x));
    (* Only if the corresponding VM actually exists *)
    let vm = DB.vm_of x.id in
    if not (VM_DB.exists vm) then begin
      debug "VM %s not managed by me" vm;
      raise (Does_not_exist("VM", vm));
    end;
    DB.write x.id x;
    x.id
  let add _ dbg x =
    Debug.with_thread_associated dbg
      (fun () -> add' x ) ()

  let plug _ dbg id = queue_operation dbg (DB.vm_of id) (VBD_hotplug id)
  let unplug _ dbg id force = queue_operation dbg (DB.vm_of id) (VBD_hotunplug (id, force))

  let insert _ dbg id disk = queue_operation dbg (DB.vm_of id) (Atomic(VBD_insert(id, disk)))
  let eject _ dbg id = queue_operation dbg (DB.vm_of id) (Atomic(VBD_eject id))
  let remove' id =
    debug "VBD.remove %s" (string_of_id id);
    let module B = (val get_backend () : S) in
    if (B.VBD.get_state (DB.vm_of id) (VBD_DB.read_exn id)).Vbd.plugged
    then raise (Device_is_connected)
    else (DB.remove id)

  let remove _ dbg id =
    Debug.with_thread_associated dbg
      (fun () -> remove' id ) ()

  let stat' id =
    debug "VBD.stat %s" (string_of_id id);
    let module B = (val get_backend () : S) in
    let vbd_t = VBD_DB.read_exn id in
    let state = B.VBD.get_state (DB.vm_of id) vbd_t in
    vbd_t, state
  let stat _ dbg id =
    Debug.with_thread_associated dbg
      (fun () ->
         (stat' id)) ()

  let list _ dbg vm =
    Debug.with_thread_associated dbg
      (fun () ->
         debug "VBD.list %s" vm;
         DB.list vm) ()
end

module VIF = struct
  open Vif

  module DB = VIF_DB

  let string_of_id (a, b) = a ^ "." ^ b
  let add' x =
    debug "VIF.add %s" (Jsonrpc.to_string (rpc_of_t x));
    (* Only if the corresponding VM actually exists *)
    let vm = DB.vm_of x.id in
    if not (VM_DB.exists vm) then begin
      debug "VM %s not managed by me" vm;
      raise (Does_not_exist("VM", vm));
    end;
    (* Generate MAC if necessary *)
    let mac = match x.mac with
      | "random" -> Mac.random_local_mac ()
      | "" -> Mac.hashchain_local_mac x.position (DB.vm_of x.id)
      | mac -> mac in
    DB.write x.id { x with mac = mac };
    x.id
  let add _ dbg x =
    Debug.with_thread_associated dbg (fun () -> add' x) ()

  let plug _ dbg id = queue_operation dbg (DB.vm_of id) (VIF_hotplug id)
  let unplug _ dbg id force = queue_operation dbg (DB.vm_of id) (VIF_hotunplug (id, force))
  let move _ dbg id network = queue_operation dbg (DB.vm_of id) (Atomic (VIF_move (id, network)))
  let set_carrier _ dbg id carrier = queue_operation dbg (DB.vm_of id) (Atomic (VIF_set_carrier (id, carrier)))
  let set_locking_mode _ dbg id mode = queue_operation dbg (DB.vm_of id) (Atomic (VIF_set_locking_mode (id, mode)))
  let set_pvs_proxy _ dbg id proxy = queue_operation dbg (DB.vm_of id) (Atomic (VIF_set_pvs_proxy (id, proxy)))
  let set_ipv4_configuration _ dbg id ipv4_configuration = queue_operation dbg (DB.vm_of id) (Atomic (VIF_set_ipv4_configuration (id, ipv4_configuration)))
  let set_ipv6_configuration _ dbg id ipv6_configuration = queue_operation dbg (DB.vm_of id) (Atomic (VIF_set_ipv6_configuration (id, ipv6_configuration)))

  let remove' id =
    debug "VIF.remove %s" (string_of_id id);
    let module B = (val get_backend () : S) in
    if (B.VIF.get_state (DB.vm_of id) (VIF_DB.read_exn id)).Vif.plugged
    then raise (Device_is_connected)
    else (DB.remove id)
  let remove _ dbg id =
    Debug.with_thread_associated dbg
      (fun () -> remove' id) ()

  let stat' id =
    debug "VIF.stat %s" (string_of_id id);
    let module B = (val get_backend () : S) in
    let vif_t = VIF_DB.read_exn id in
    let state = B.VIF.get_state (DB.vm_of id) vif_t in
    vif_t, state
  let stat _ dbg id =
    Debug.with_thread_associated dbg
      (fun () -> (stat' id)) ()

  let list _ dbg vm =
    Debug.with_thread_associated dbg
      (fun () ->
         debug "VIF.list %s" vm;
         DB.list vm) ()
end

module HOST = struct
  let stat _ dbg =
    Debug.with_thread_associated dbg
      (fun () ->
         debug "HOST.stat";
         let module B = (val get_backend () : S) in
         B.HOST.stat ()
      ) ()
  let get_console_data _ dbg =
    Debug.with_thread_associated dbg
      (fun () ->
         debug "HOST.get_console_data";
         let module B = (val get_backend () : S) in
         B.HOST.get_console_data ()
      ) ()
  let get_total_memory_mib _ dbg =
    Debug.with_thread_associated dbg
      (fun () ->
         debug "HOST.get_total_memory_mib";
         let module B = (val get_backend () : S) in
         B.HOST.get_total_memory_mib ()
      ) ()

  let send_debug_keys _ dbg keys =
    Debug.with_thread_associated dbg
      (fun () ->
         debug "HOST.send_debug_keys %s" keys;
         let module B = (val get_backend () : S) in
         B.HOST.send_debug_keys keys
      ) ()

  let set_worker_pool_size _ dbg size =
    Debug.with_thread_associated dbg
      (fun () ->
         debug "HOST.set_worker_pool_size %d" size;
         WorkerPool.set_size size
      ) ()

  let update_guest_agent_features _ dbg features =
    Debug.with_thread_associated dbg
      (fun () ->
         debug "HOST.update_guest_agent_features %s"
           (Rpc.Enum (List.map Host.rpc_of_guest_agent_feature features)
            |> Jsonrpc.to_string);
         let module B = (val get_backend () : S) in
         B.HOST.update_guest_agent_features features
      ) ()

  let upgrade_cpu_features _ dbg features is_hvm =
    Debug.with_thread_associated dbg
      (fun () ->
         debug "HOST.upgrade_cpu_features";
         let module B = (val get_backend () : S) in
         B.HOST.upgrade_cpu_features features is_hvm
      ) ()
end

module VM = struct
  open Vm

  module DB = VM_DB

  let add' x =
    debug "VM.add %s" (Jsonrpc.to_string (rpc_of_t x));
    DB.write x.id x;
    let module B = (val get_backend () : S) in
    B.VM.add x;
    x.id
  let add _ dbg x =
    Debug.with_thread_associated dbg (fun () -> add' x) ()

  let remove _ dbg id =
    let task = queue_operation_and_wait dbg id (Atomic (VM_remove id)) in
    let task_id = Xenops_task.id_of_handle task in
    match Xenops_task.get_state task with
    | Task.Completed _ ->
      TASK.destroy' task_id;
    | Task.Failed e ->
      TASK.destroy' task_id;
      let e = e |> Exception.exnty_of_rpc |> exn_of_exnty in
      raise e
    | Task.Pending _ ->
      error "VM.remove: queue_operation_and_wait returned a pending task";
      Xenops_task.cancel task;
      raise (Cancelled task_id)

  let stat' x =
    debug "VM.stat %s" x;
    let module B = (val get_backend () : S) in
    let vm_t = VM_DB.read_exn x in
    let state = B.VM.get_state vm_t in
    (* If we're rebooting the VM then keep the power state running *)
    let state = if is_rebooting x then { state with Vm.power_state = Running } else state in
    vm_t, state
  let stat _ dbg id =
    Debug.with_thread_associated dbg (fun () -> (stat' id)) ()

  let exists _ dbg id =
    match DB.read id with
    | Some _ -> true
    | None -> false

  let list _ dbg () =
    Debug.with_thread_associated dbg (fun () -> DB.list ()) ()

  let create _ dbg id = queue_operation dbg id (Atomic(VM_create (id, None)))

  let build _ dbg id force = queue_operation dbg id (Atomic(VM_build (id, force)))

  let create_device_model _ dbg id save_state = queue_operation dbg id (Atomic(VM_create_device_model (id, save_state)))

  let destroy _ dbg id = queue_operation dbg id (Atomic(VM_destroy id))

  let pause _ dbg id = queue_operation dbg id (Atomic(VM_pause id))

  let unpause _ dbg id = queue_operation dbg id (Atomic(VM_unpause id))

  let request_rdp _ dbg id enabled = queue_operation dbg id (Atomic(VM_request_rdp (id, enabled)))

  let run_script _ dbg id script = queue_operation dbg id (Atomic(VM_run_script (id, script)))

  let set_xsdata _ dbg id xsdata = queue_operation dbg id (Atomic (VM_set_xsdata (id, xsdata)))

  let set_vcpus _ dbg id n = queue_operation dbg id (Atomic(VM_set_vcpus (id, n)))

  let set_shadow_multiplier _ dbg id n = queue_operation dbg id (Atomic(VM_set_shadow_multiplier (id, n)))

  let set_memory_dynamic_range _ dbg id min max = queue_operation dbg id (Atomic(VM_set_memory_dynamic_range (id, min, max)))

  let delay _ dbg id t = queue_operation dbg id (Atomic(VM_delay(id, t)))

  let start _ dbg id force = queue_operation dbg id (VM_start (id,force))

  let shutdown _ dbg id timeout = queue_operation dbg id (VM_poweroff (id, timeout))

  let reboot _ dbg id timeout = queue_operation dbg id (VM_reboot (id, timeout))

  let suspend _ dbg id disk = queue_operation dbg id (VM_suspend (id, Disk disk))

  let resume _ dbg id disk = queue_operation dbg id (VM_resume (id, Disk disk))

  let s3suspend _ dbg id = queue_operation dbg id (Atomic(VM_s3suspend id))
  let s3resume _ dbg id = queue_operation dbg id (Atomic(VM_s3resume id))

<<<<<<< HEAD
  let migrate context dbg id vdi_map vif_map vgpu_pci_map url =
    queue_operation dbg id (VM_migrate (id, vdi_map, vif_map, vgpu_pci_map, url))
=======
  let migrate context dbg id vdi_map vif_map url = queue_operation dbg id (VM_migrate (id, vdi_map, vif_map, url))
>>>>>>> d1b330c5

  let migrate_receive_memory _ dbg id memory_limit remote_instance_id c =
    let is_localhost = instance_id = remote_instance_id in
    let transferred_fd = Xcp_channel.file_descr_of_t c in
    let op = VM_receive_memory(id, memory_limit, transferred_fd) in
    (* If it's a localhost migration then we're already in the queue *)
    if is_localhost then begin
      immediate_operation dbg id op;
      None
    end else
      Some (queue_operation dbg id op)

  let receive_memory uri cookies s context : unit =
    let module Request = Cohttp.Request.Make(Cohttp_posix_io.Unbuffered_IO) in
    let module Response = Cohttp.Response.Make(Cohttp_posix_io.Unbuffered_IO) in
    let dbg = List.assoc "dbg" cookies in
    let memory_limit = List.assoc "memory_limit" cookies |> Int64.of_string in
    Debug.with_thread_associated dbg
      (fun () ->
         let is_localhost, id = Debug.with_thread_associated dbg
             debug "VM.receive_memory";
           let remote_instance = List.assoc "instance_id" cookies in
           let is_localhost = instance_id = remote_instance in
           (* The URI is /service/xenops/memory/id *)
           let bits = Stdext.Xstringext.String.split '/' (Uri.path uri) in
           let id = bits |> List.rev |> List.hd in
           debug "VM.receive_memory id = %s is_localhost = %b" id is_localhost;
           is_localhost, id
         in
         match context.transferred_fd with
         | Some transferred_fd ->
           let op = VM_receive_memory(id, memory_limit, transferred_fd) in
           (* If it's a localhost migration then we're already in the queue *)
           let task =
             if is_localhost then begin
               immediate_operation dbg id op;
               None
             end else
               Some (queue_operation dbg id op)
           in
           Opt.iter (fun t -> t |> Xenops_client.wait_for_task dbg |> ignore) task
         | None ->
           let headers = Cohttp.Header.of_list [
               "User-agent", "xenopsd"
             ] in
           let response = Cohttp.Response.make ~version:`HTTP_1_1
               ~status:`Not_found ~headers () in
           Response.write (fun _ -> ()) response s
      ) ()

<<<<<<< HEAD
  (* This is modelled closely on receive_memory and there is significant scope for refactoring. *)
  let receive_vgpu uri cookies s context : unit =
    let module Request = Cohttp.Request.Make(Cohttp_posix_io.Unbuffered_IO) in
    let module Response = Cohttp.Response.Make(Cohttp_posix_io.Unbuffered_IO) in
    let dbg = List.assoc "dbg" cookies in
    Debug.with_thread_associated dbg
      (fun () ->
         let is_localhost, vgpu_id = Debug.with_thread_associated dbg
             debug "VM.receive_vgpu";
           let remote_instance = List.assoc "instance_id" cookies in
           let is_localhost = instance_id = remote_instance in
           (* The URI is /service/xenops/migrate-vgpu/id *)
           let bits = Stdext.Xstringext.String.split '/' (Uri.path uri) in
           let vgpu_id_str = bits |> List.rev |> List.hd in
           let vgpu_id = VGPU_DB.id_of_string vgpu_id_str in
           debug "VM.receive_vgpu vgpu_id_str = %s is_localhost = %b" vgpu_id_str is_localhost;
           is_localhost, vgpu_id
         in
         let vm_id = VGPU_DB.vm_of vgpu_id in
         match context.transferred_fd with
         | Some transferred_fd ->
           debug "receive_vgpu: passed fd %d" (Obj.magic transferred_fd);
           let op = Atomic (VM_restore_vgpu(vm_id, vgpu_id, FD transferred_fd)) in
           let vm_id = VGPU_DB.vm_of vgpu_id in
           (* This must happen in parallel with a VM_receive_memory operation, so
              				 * don't add it to a VM worker queue, which will serialise these ops (CA-250785). *)
           immediate_operation dbg vm_id op;
           Xenops_migrate.(Handshake.send ~verbose:true transferred_fd Handshake.Success);
           debug "VM.receive_vgpu: Synchronisation point 2-vgpu"
         | None ->
           let headers = Cohttp.Header.of_list [
               "User-agent", "xenopsd"
             ] in
           let response = Cohttp.Response.make ~version:`HTTP_1_1
               ~status:`Not_found ~headers () in
           Response.write (fun _ -> ()) response s
      ) ()

=======
>>>>>>> d1b330c5
  let generate_state_string _ dbg vm =
    let module B = (val get_backend () : S) in
    B.VM.generate_state_string vm

<<<<<<< HEAD
  let export_metadata _ dbg id = export_metadata [] [] [] id
=======
  let export_metadata _ dbg id = export_metadata [] [] id
>>>>>>> d1b330c5

  let import_metadata _ dbg s =
    Debug.with_thread_associated dbg
      (fun () ->
         let module B = (val get_backend () : S) in
         let md = s |> Jsonrpc.of_string |> Metadata.t_of_rpc in
         let id = md.Metadata.vm.Vm.id in
         (* We allow a higher-level toolstack to replace the metadata of a running VM.
            				   Any changes will take place on next reboot. *)
         if DB.exists id
         then debug "Overwriting VM metadata for VM: %s" id;
         let platformdata = md.Metadata.vm.Vm.platformdata in
         debug "Platformdata:featureset=%s" (try List.assoc "featureset" platformdata with Not_found -> "(absent)");
         let platformdata =
           (* If platformdata does not contain a featureset, then we are importing
              					 * a VM that comes from a levelling-v1 host. In this case, give it a featureset
              					 * that contains all features that this host has to offer. *)
           if not (List.mem_assoc "featureset" platformdata) then
             let string_of_features features =
               Array.map (Printf.sprintf "%08Lx") features
               |> Array.to_list
               |> String.concat "-"
             in
             let fs =
               let stat = B.HOST.stat () in
               (match md.Metadata.vm.Vm.ty with
                | HVM _ -> Host.(stat.cpu_info.features_hvm)
                | _ -> Host.(stat.cpu_info.features_pv))
               |> string_of_features
             in
             debug "Setting Platformdata:featureset=%s" fs;
             ("featureset", fs) :: platformdata
           else
             platformdata
         in
         let vm = add' {md.Metadata.vm with platformdata} in

         let vbds = List.map
             (fun x ->
                (* If receiving an HVM migration from XS 6.2 or earlier, the hd*
                   						   device names need to be upgraded to xvd*. *)
                let new_device_name =
                  Device_number.upgrade_linux_device (snd x.Vbd.id)
                in
                { x with Vbd.id = (vm, new_device_name) })
             md.Metadata.vbds
         in
         let vifs = List.map (fun x -> { x with Vif.id = (vm, snd x.Vif.id) }) md.Metadata.vifs in
         let pcis = List.map (fun x -> { x with Pci.id = (vm, snd x.Pci.id) }) md.Metadata.pcis in
         let vgpus = List.map (fun x -> {x with Vgpu.id = (vm, snd x.Vgpu.id) }) md.Metadata.vgpus in

         (* Remove any VBDs, VIFs, PCIs and VGPUs not passed in - they must have been destroyed in the higher level *)

         let gc old cur remove =
           let set_difference a b = List.filter (fun x -> not(List.mem x b)) a in
           let to_remove = set_difference old cur in
           List.iter remove to_remove
         in

         gc (VBD_DB.ids id) (List.map (fun x -> x.Vbd.id) vbds) (VBD.remove');
         gc (VIF_DB.ids id) (List.map (fun x -> x.Vif.id) vifs) (VIF.remove');
         gc (PCI_DB.ids id) (List.map (fun x -> x.Pci.id) pcis) (PCI.remove');
         gc (VGPU_DB.ids id) (List.map (fun x -> x.Vgpu.id) vgpus) (VGPU.remove');

         let (_: Vbd.id list) = List.map VBD.add' vbds in
         let (_: Vif.id list) = List.map VIF.add' vifs in
         let (_: Pci.id list) = List.map PCI.add' pcis in
         let (_: Vgpu.id list) = List.map VGPU.add' vgpus in
         md.Metadata.domains |> Opt.iter (B.VM.set_internal_state (VM_DB.read_exn vm));
         vm
      ) ()
end

module DEBUG = struct
  let trigger _ dbg cmd args =
    Debug.with_thread_associated dbg
      (fun () ->
         let module B = (val get_backend () : S) in
         match cmd, args with
         | "set-cancel-trigger", [ dbg; n ] ->
           debug "Will automatically cancel any task with dbg = %s at step %s" dbg n;
           Xenops_task.set_cancel_trigger tasks dbg (int_of_string n)
         | _, _ ->
           B.DEBUG.trigger cmd args
      ) ()
  let shutdown _ dbg () =
    Debug.with_thread_associated dbg
      (fun () ->
         debug "DEBUG.shutdown";
         exit 0
      ) ()
end

module UPDATES = struct
  let get _ dbg last timeout =
    Debug.with_thread_associated dbg
      (fun () ->
         (* debug "UPDATES.get %s %s" (Opt.default "None" (Opt.map string_of_int last)) (Opt.default "None" (Opt.map string_of_int timeout)); *)
         Updates.get dbg last timeout updates
      ) ()

  let last_id _ dbg =
    Debug.with_thread_associated dbg
      (fun () ->
         Updates.last_id dbg updates
      ) ()

  let inject_barrier _ dbg vm_id id =
    Debug.with_thread_associated dbg
      (fun () ->
         debug "UPDATES.inject_barrier %s %d" vm_id id;
         let filter k _ =
           match k with
           | Dynamic.Task _ -> false
           | Dynamic.Vm id
           | Dynamic.Vbd (id,_)
           | Dynamic.Vif (id,_)
           | Dynamic.Pci (id,_)
           | Dynamic.Vgpu (id,_) -> id=vm_id
         in
         Updates.inject_barrier id filter updates
      ) ()

  let remove_barrier _ dbg id =
    Debug.with_thread_associated dbg
      (fun () ->
         debug "UPDATES.remove_barrier %d" id;
         Updates.remove_barrier id updates;
      ) ()

  let refresh_vm _ dbg id =
    Debug.with_thread_associated dbg
      (fun () ->
         debug "UPDATES.refresh_vm %s" id;
         VM_DB.signal id;
         List.iter VBD_DB.signal (VBD_DB.ids id);
         List.iter VIF_DB.signal (VIF_DB.ids id);
         List.iter PCI_DB.signal (PCI_DB.ids id);
         List.iter VGPU_DB.signal (VGPU_DB.ids id);
         ()
      ) ()
end

let internal_event_thread = ref None

let internal_event_thread_body = Debug.with_thread_associated "events" (fun () ->
    debug "Starting internal event thread";
    let dbg = "events" in
    let module B = (val get_backend () : S) in
    let id = ref None in
    while true do
      try
        while true do
          let _, updates, next_id = B.UPDATES.get !id None in
          (* Note, backend updates don't use barriers so we should always get updates. *)
          if updates = []
          then error "Event thread received an empty list of events: this should never happen";
          List.iter
            (function
              | Dynamic.Vm id ->
                debug "Received an event on managed VM %s" id;
                queue_operation dbg id (VM_check_state id) |> TASK.destroy'
              | Dynamic.Vbd id ->
                debug "Received an event on managed VBD %s.%s" (fst id) (snd id);
                queue_operation dbg (VBD_DB.vm_of id) (VBD_check_state id) |> TASK.destroy'
              | Dynamic.Vif id ->
                debug "Received an event on managed VIF %s.%s" (fst id) (snd id);
                queue_operation dbg (VIF_DB.vm_of id) (VIF_check_state id) |> TASK.destroy'
              | Dynamic.Pci id ->
                debug "Received an event on managed PCI %s.%s" (fst id) (snd id);
                queue_operation dbg (PCI_DB.vm_of id) (PCI_check_state id) |> TASK.destroy'
              | x ->
                debug "Ignoring event on %s" (Jsonrpc.to_string (Dynamic.rpc_of_id x))
            ) updates;
          id := Some next_id
        done
      with e ->
        error "Event thread caught: %s; restarting after 5s" (Printexc.to_string e);
        Thread.delay 5.
    done
  )

let set_backend m =
  backend := m;
  (* start the internal event thread *)
  internal_event_thread := Some (Thread.create internal_event_thread_body ());
  let module B = (val get_backend () : S) in
  B.init ()

let register_objects () =
  (* Make sure all objects are 'registered' with the updates system *)
  List.iter
    (fun vm ->
       VM_DB.signal vm;
       List.iter VBD_DB.signal (VBD_DB.ids vm);
       List.iter VBD_DB.signal (VIF_DB.ids vm);
       List.iter PCI_DB.signal (PCI_DB.ids vm);
       List.iter VGPU_DB.signal (VGPU_DB.ids vm);
    ) (VM_DB.ids ())

module Diagnostics = struct
  type t = {
    queues: Redirector.Dump.t;
    workers: WorkerPool.Dump.t;
    scheduler: Scheduler.Dump.dump;
    updates: Updates.Dump.dump;
    tasks: WorkerPool.Dump.task list;
    vm_actions: (string * domain_action_request option) list;
  } [@@deriving rpc]

  let make () =
    let module B = (val get_backend (): S) in {
      queues = Redirector.Dump.make ();
      workers = WorkerPool.Dump.make ();
      scheduler = Scheduler.Dump.make scheduler;
      updates = Updates.Dump.make updates;
      tasks = List.map WorkerPool.Dump.of_task (Xenops_task.list tasks);
      vm_actions = List.filter_map (fun id -> match VM_DB.read id with
          | Some vm -> Some (id, B.VM.get_domain_action_request vm)
          | None -> None
        ) (VM_DB.ids ())
    }
end

let get_diagnostics _ _ () =
  Diagnostics.make () |> Diagnostics.rpc_of_t |> Jsonrpc.to_string<|MERGE_RESOLUTION|>--- conflicted
+++ resolved
@@ -98,18 +98,12 @@
   | VM_shutdown_domain of (Vm.id * shutdown_request * float)
   | VM_s3suspend of Vm.id
   | VM_s3resume of Vm.id
-<<<<<<< HEAD
   | VM_save of (Vm.id * flag list * data * data option)
   (** takes suspend data, plus optionally vGPU state data *)
   | VM_restore of (Vm.id * data)
   | VM_delay of (Vm.id * float) (** used to suppress fast reboot loops *)
   | VM_save_vgpu of (Vm.id * Vgpu.id * data)
   | VM_restore_vgpu of (Vm.id * Vgpu.id * data)
-=======
-  | VM_save of (Vm.id * flag list * data)
-  | VM_restore of (Vm.id * data)
-  | VM_delay of (Vm.id * float) (** used to suppress fast reboot loops *)
->>>>>>> d1b330c5
   | Parallel of Vm.id * string * atomic list
 
   [@@deriving rpc]
@@ -125,11 +119,7 @@
   | VM_resume of (Vm.id * data)
   | VM_restore_vifs of Vm.id
   | VM_restore_devices of (Vm.id * bool)
-<<<<<<< HEAD
   | VM_migrate of (Vm.id * (string * string) list * (string * Network.t) list * (string * Pci.address) list * string)
-=======
-  | VM_migrate of (Vm.id * (string * string) list * (string * Network.t) list * string)
->>>>>>> d1b330c5
   | VM_receive_memory of (Vm.id * int64 * Unix.file_descr)
   | VBD_hotplug of Vbd.id
   | VBD_hotunplug of Vbd.id * bool
@@ -309,12 +299,9 @@
     end)
   let vm_of = fst
   let string_of_id (a, b) = a ^ "." ^ b
-<<<<<<< HEAD
   let id_of_string str = match Stdext.Xstringext.String.split '.' str with
     | [a; b] -> a, b
     | _ -> raise (Internal_error ("String cannot be interpreted as vgpu id: "^str))
-=======
->>>>>>> d1b330c5
 
   let ids vm : Vgpu.id list =
     list [ vm ] |> (filter_prefix "vgpu.") |> List.map (fun id -> (vm, id))
@@ -749,11 +736,7 @@
 let is_rebooting id =
   Mutex.execute rebooting_vms_m (fun () -> List.mem id !rebooting_vms)
 
-<<<<<<< HEAD
 let export_metadata vdi_map vif_map vgpu_pci_map id =
-=======
-let export_metadata vdi_map vif_map id =
->>>>>>> d1b330c5
   let module B = (val get_backend () : S) in
 
   let vm_t = VM_DB.read_exn id in
@@ -775,11 +758,7 @@
   let vbds = VBD_DB.vbds id in
   let vifs = List.map (fun vif -> remap_vif vif_map vif) (VIF_DB.vifs id) in
   let pcis = PCI_DB.pcis id in
-<<<<<<< HEAD
   let vgpus = List.map (remap_vgpu vgpu_pci_map) (VGPU_DB.vgpus id) in
-=======
-  let vgpus = VGPU_DB.vgpus id in
->>>>>>> d1b330c5
   let domains = B.VM.get_internal_state vdi_map vif_map vm_t in
 
 
@@ -871,11 +850,7 @@
       VM_set_domain_action_request(id, None)
     ]
   | VM_shutdown (id, timeout) ->
-<<<<<<< HEAD
-    (Opt.default [] (Opt.map (fun x -> [ VM_shutdown_domain(id, Halt, x) ]) timeout)
-=======
     (Opt.default [] (Opt.map (fun x -> [ VM_shutdown_domain(id, PowerOff, x) ]) timeout)
->>>>>>> d1b330c5
     ) @ simplify ([
         (* At this point we have a shutdown domain (ie Needs_poweroff) *)
         VM_destroy_device_model id;
@@ -976,11 +951,7 @@
   | VM_suspend (id, data) ->
     [
       VM_hook_script(id, Xenops_hooks.VM_pre_suspend, Xenops_hooks.reason__suspend);
-<<<<<<< HEAD
       VM_save (id, [], data, None);
-=======
-      VM_save (id, [], data);
->>>>>>> d1b330c5
       VM_hook_script(id, Xenops_hooks.VM_pre_destroy, Xenops_hooks.reason__suspend)
     ] @ (atomics_of_operation (VM_shutdown (id, None))
         ) @ [
@@ -1203,15 +1174,12 @@
       (fun () ->
          B.PCI.unplug t (PCI_DB.vm_of id) (PCI_DB.read_exn id);
       ) (fun () -> PCI_DB.signal id)
-<<<<<<< HEAD
   | VM_save_vgpu (vm_id, vgpu_id, data) ->
     debug "VM.save_vgpu %s" (VGPU_DB.string_of_id vgpu_id);
     B.VM.save_vgpu t (VM_DB.read_exn vm_id) (VGPU_DB.read_exn vgpu_id) data
   | VM_restore_vgpu (vm_id, vgpu_id, data) ->
     debug "VM.restore_vgpu %s" (VGPU_DB.string_of_id vgpu_id);
     B.VM.restore_vgpu t (VM_DB.read_exn vm_id) (VGPU_DB.read_exn vgpu_id) data
-=======
->>>>>>> d1b330c5
   | VM_set_xsdata (id, xsdata) ->
     debug "VM.set_xsdata (%s, [ %s ])" id (String.concat "; " (List.map (fun (k, v) -> k ^ ": " ^ v) xsdata));
     B.VM.set_xsdata t (VM_DB.read_exn id) xsdata
@@ -1299,15 +1267,9 @@
     debug "VM.s3resume %s" id;
     B.VM.s3resume t (VM_DB.read_exn id);
     VM_DB.signal id
-<<<<<<< HEAD
   | VM_save (id, flags, data, vgpu_data) ->
     debug "VM.save %s" id;
     B.VM.save t progress_callback (VM_DB.read_exn id) flags data vgpu_data
-=======
-  | VM_save (id, flags, data) ->
-    debug "VM.save %s" id;
-    B.VM.save t progress_callback (VM_DB.read_exn id) flags data
->>>>>>> d1b330c5
   | VM_restore (id, data) ->
     debug "VM.restore %s" id;
     if id |> VM_DB.exists |> not
@@ -1347,11 +1309,7 @@
 
 (* Used to divide up the progress (bar) amongst atomic operations *)
 let weight_of_atomic = function
-<<<<<<< HEAD
   | VM_save (_, _, _, _) -> 10.
-=======
-  | VM_save (_, _, _) -> 10.
->>>>>>> d1b330c5
   | VM_restore (_, _) -> 10.
   | _ -> 1.
 
@@ -1412,11 +1370,7 @@
   | VM_resume (id, _)
   | VM_receive_memory (id, _, _) ->
     immediate_operation dbg id (VM_check_state id);
-<<<<<<< HEAD
   | VM_migrate (id, _, _, _, _) ->
-=======
-  | VM_migrate (id, _, _, _) ->
->>>>>>> d1b330c5
     immediate_operation dbg id (VM_check_state id);
     immediate_operation dbg id (VM_check_state id);
 
@@ -1477,15 +1431,10 @@
   | VM_shutdown_domain (id, _, _)
   | VM_s3suspend id
   | VM_s3resume id
-<<<<<<< HEAD
   | VM_save (id, _, _, _)
   | VM_restore (id, _)
   | VM_save_vgpu (id, _, _)
   | VM_restore_vgpu (id, _, _)
-=======
-  | VM_save (id, _, _)
-  | VM_restore (id, _)
->>>>>>> d1b330c5
   | VM_delay (id, _) ->
     immediate_operation dbg id (VM_check_state id)
   | Parallel (id, description, ops) ->
@@ -1539,11 +1488,7 @@
     | VIF_hotunplug (id, force) ->
       debug "VIF_hotplug %s.%s %b" (fst id) (snd id) force;
       perform_atomics (atomics_of_operation op) t
-<<<<<<< HEAD
     | VM_migrate (id, vdi_map, vif_map, vgpu_pci_map, url') ->
-=======
-    | VM_migrate (id, vdi_map, vif_map, url') ->
->>>>>>> d1b330c5
       debug "VM.migrate %s -> %s" id url';
       let vm = VM_DB.read_exn id in
       let open Xenops_client in
@@ -1563,18 +1508,11 @@
       Xenops_hooks.vm_pre_migrate ~reason:Xenops_hooks.reason__migrate_source ~id;
 
       let module Remote = Xenops_interface.Client(struct let rpc = Xcp_client.xml_http_rpc ~srcstr:"xenops" ~dststr:"dst_xenops" (fun () -> url') end) in
-<<<<<<< HEAD
       let id = Remote.VM.import_metadata dbg (export_metadata vdi_map vif_map vgpu_pci_map id) in
       debug "Received vm-id = %s" id;
       let make_url snippet id_str = Uri.make ?scheme:(Uri.scheme url) ?host:(Uri.host url) ?port:(Uri.port url)
           ~path:(Uri.path url ^ snippet ^ id_str) ~query:(Uri.query url) () in
       let memory_url = make_url "/memory/" id in
-=======
-      let id = Remote.VM.import_metadata dbg (export_metadata vdi_map vif_map id) in
-      debug "Received id = %s" id;
-      let memory_url = Uri.make ?scheme:(Uri.scheme url) ?host:(Uri.host url) ?port:(Uri.port url)
-          ~path:(Uri.path url ^ "/memory/" ^ id) ~query:(Uri.query url) () in
->>>>>>> d1b330c5
 
       (* CA-78365: set the memory dynamic range to a single value to stop ballooning. *)
       let atomic = VM_set_memory_dynamic_range(id, vm.Vm.memory_dynamic_min, vm.Vm.memory_dynamic_min) in
@@ -1589,7 +1527,6 @@
       info "VM %s has memory_limit = %Ld" id state.Vm.memory_limit;
 
       Open_uri.with_open_uri memory_url
-<<<<<<< HEAD
         (fun mem_fd ->
            let module Handshake = Xenops_migrate.Handshake in
            let do_request fd extra_cookies url = (
@@ -1611,33 +1548,11 @@
            do_request mem_fd ["memory_limit", Int64.to_string state.Vm.memory_limit] memory_url;
 
            begin match Handshake.recv mem_fd with
-=======
-        (fun mfd ->
-           Sockopt.set_sock_keepalives mfd;
-           let open Xenops_migrate in
-           let module Request = Cohttp.Request.Make(Cohttp_posix_io.Unbuffered_IO) in
-           let cookies = [
-             "instance_id", instance_id;
-             "dbg", dbg;
-             "memory_limit", Int64.to_string state.Vm.memory_limit;
-           ] in
-           let headers = Cohttp.Header.of_list (
-               Cohttp.Cookie.Cookie_hdr.serialize cookies :: [
-                 "Connection", "keep-alive";
-                 "User-agent", "xenopsd";
-               ]) in
-           let request = Cohttp.Request.make ~meth:`PUT ~version:`HTTP_1_1 ~headers memory_url in
-
-           Request.write (fun _ -> ()) request mfd;
-
-           begin match Handshake.recv mfd with
->>>>>>> d1b330c5
              | Handshake.Success -> ()
              | Handshake.Error msg ->
                error "cannot transmit vm to host: %s" msg;
                raise (Internal_error msg)
            end;
-<<<<<<< HEAD
 
            debug "VM.migrate: Synchronisation point 1";
 
@@ -1677,20 +1592,6 @@
                );
              final_handshake ()
            | _ -> raise (Internal_error "Migration of a VM with more than one VGPU is not supported.")
-=======
-           debug "Synchronisation point 1";
-
-           perform_atomics [
-             VM_save(id, [ Live ], FD mfd)
-           ] t;
-           debug "Synchronisation point 2";
-
-           Handshake.send ~verbose:true mfd Handshake.Success;
-           debug "Synchronisation point 3";
-
-           Handshake.recv_success mfd;
-           debug "Synchronisation point 4";
->>>>>>> d1b330c5
         );
       let atomics = [
         VM_hook_script(id, Xenops_hooks.VM_pre_destroy, Xenops_hooks.reason__suspend);
@@ -1707,10 +1608,7 @@
         			debug "VM.receive_memory %s power_state = %s" id (state.Vm.power_state |> rpc_of_power_state |> Jsonrpc.to_string);*)
 
       (* set up the destination domain *)
-<<<<<<< HEAD
       debug "VM.receive_memory creating domain and restoring VIFs";
-=======
->>>>>>> d1b330c5
       (try
          perform_atomics (
            simplify [VM_create (id, Some memory_limit);] @
@@ -1722,37 +1620,22 @@
          Handshake.send s (Handshake.Error (Printexc.to_string e));
          raise e
       );
-<<<<<<< HEAD
       debug "VM.receive_memory: Synchronisation point 1";
 
       debug "VM.receive_memory restoring VM";
-=======
-      debug "Synchronisation point 1";
-
-      debug "VM.receive_memory calling create";
->>>>>>> d1b330c5
       perform_atomics (
         [
           VM_restore (id, FD s);
         ]) t;
       debug "VM.receive_memory restore complete";
-<<<<<<< HEAD
       debug "VM.receive_memory: Synchronisation point 2";
-=======
-      debug "Synchronisation point 2";
->>>>>>> d1b330c5
 
       begin try
           (* Receive the all-clear to unpause *)
           Handshake.recv_success ~verbose:true s;
-<<<<<<< HEAD
           debug "VM.receive_memory: Synchronisation point 3";
 
           debug "VM.receive_memory restoring remaining devices and unpausing";
-=======
-          debug "Synchronisation point 3";
-
->>>>>>> d1b330c5
           perform_atomics ([
             ] @ (atomics_of_operation (VM_restore_devices (id, false))) @ [
                 VM_unpause id;
@@ -1761,11 +1644,7 @@
               ]) t;
 
           Handshake.send s Handshake.Success;
-<<<<<<< HEAD
           debug "VM.receive_memory: Synchronisation point 4";
-=======
-          debug "Synchronisation point 4";
->>>>>>> d1b330c5
         with e ->
           debug "Caught %s: cleaning up VM state" (Printexc.to_string e);
           perform_atomics (atomics_of_operation (VM_shutdown (id, None)) @ [
@@ -1986,10 +1865,6 @@
       (fun () ->
          debug "VGPU.list %s" vm;
          DB.list vm) ()
-<<<<<<< HEAD
-
-=======
->>>>>>> d1b330c5
 end
 
 module VBD = struct
@@ -2249,12 +2124,8 @@
   let s3suspend _ dbg id = queue_operation dbg id (Atomic(VM_s3suspend id))
   let s3resume _ dbg id = queue_operation dbg id (Atomic(VM_s3resume id))
 
-<<<<<<< HEAD
   let migrate context dbg id vdi_map vif_map vgpu_pci_map url =
     queue_operation dbg id (VM_migrate (id, vdi_map, vif_map, vgpu_pci_map, url))
-=======
-  let migrate context dbg id vdi_map vif_map url = queue_operation dbg id (VM_migrate (id, vdi_map, vif_map, url))
->>>>>>> d1b330c5
 
   let migrate_receive_memory _ dbg id memory_limit remote_instance_id c =
     let is_localhost = instance_id = remote_instance_id in
@@ -2305,7 +2176,6 @@
            Response.write (fun _ -> ()) response s
       ) ()
 
-<<<<<<< HEAD
   (* This is modelled closely on receive_memory and there is significant scope for refactoring. *)
   let receive_vgpu uri cookies s context : unit =
     let module Request = Cohttp.Request.Make(Cohttp_posix_io.Unbuffered_IO) in
@@ -2344,17 +2214,11 @@
            Response.write (fun _ -> ()) response s
       ) ()
 
-=======
->>>>>>> d1b330c5
   let generate_state_string _ dbg vm =
     let module B = (val get_backend () : S) in
     B.VM.generate_state_string vm
 
-<<<<<<< HEAD
   let export_metadata _ dbg id = export_metadata [] [] [] id
-=======
-  let export_metadata _ dbg id = export_metadata [] [] id
->>>>>>> d1b330c5
 
   let import_metadata _ dbg s =
     Debug.with_thread_associated dbg
