--- conflicted
+++ resolved
@@ -3,11 +3,7 @@
 set -e
 
 list-hd () {
-<<<<<<< HEAD
-  N=296
-=======
-  N=300
->>>>>>> 2097a166
+  N=294
   LIST_HD=$(git grep -r --count 'List.hd' -- **/*.ml | cut -d ':' -f 2 | paste -sd+ - | bc)
   if [ "$LIST_HD" -eq "$N" ]; then
     echo "OK counted $LIST_HD List.hd usages"
